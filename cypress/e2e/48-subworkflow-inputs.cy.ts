--- conflicted
+++ resolved
@@ -167,13 +167,8 @@
 				);
 
 				assertOutputTableContent([
-<<<<<<< HEAD
-					['[null]', '[null]', '[null]', '[null]', '[null]', 'false'],
-					['[null]', '[null]', '[null]', '[null]', '[null]', 'false'],
-=======
 					['[null]', '[null]', '[null]', '[null]', '[null]', 'true'],
 					['[null]', '[null]', '[null]', '[null]', '[null]', 'true'],
->>>>>>> 2c2d6315
 				]);
 
 				clickExecuteNode();
