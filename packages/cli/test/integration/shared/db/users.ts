import Container from 'typedi';
import { hash } from 'bcryptjs';
import { AuthIdentity } from '@db/entities/AuthIdentity';
import { type GlobalRole, type User } from '@db/entities/User';
import { AuthIdentityRepository } from '@db/repositories/authIdentity.repository';
import { UserRepository } from '@db/repositories/user.repository';
import { TOTPService } from '@/Mfa/totp.service';
import { MfaService } from '@/Mfa/mfa.service';

import { randomApiKey, randomEmail, randomName, randomValidPassword } from '../random';

// pre-computed bcrypt hash for the string 'password', using `await hash('password', 10)`
const passwordHash = '$2a$10$njedH7S6V5898mj6p0Jr..IGY9Ms.qNwR7RbSzzX9yubJocKfvGGK';

/**
 * Store a user in the DB, defaulting to a `member`.
 */
export async function createUser(attributes: Partial<User> = {}): Promise<User> {
	const { email, password, firstName, lastName, role, ...rest } = attributes;
	const { user } = await Container.get(UserRepository).createUserWithProject({
		email: email ?? randomEmail(),
		password: password ? await hash(password, 1) : passwordHash,
		firstName: firstName ?? randomName(),
		lastName: lastName ?? randomName(),
		role: role ?? 'global:member',
		...rest,
	});
	user.computeIsOwner();
	return user;
}

export async function createLdapUser(attributes: Partial<User>, ldapId: string): Promise<User> {
	const user = await createUser(attributes);
	await Container.get(AuthIdentityRepository).save(AuthIdentity.create(user, ldapId, 'ldap'));
	return user;
}

export async function createUserWithMfaEnabled(
	data: { numberOfRecoveryCodes: number } = { numberOfRecoveryCodes: 10 },
) {
	const email = randomEmail();
	const password = randomValidPassword();

	const toptService = new TOTPService();

	const secret = toptService.generateSecret();

	const mfaService = Container.get(MfaService);

	const recoveryCodes = mfaService.generateRecoveryCodes(data.numberOfRecoveryCodes);

	const { encryptedSecret, encryptedRecoveryCodes } = mfaService.encryptSecretAndRecoveryCodes(
		secret,
		recoveryCodes,
	);

	return {
		user: await createUser({
			mfaEnabled: true,
			password,
			email,
			mfaSecret: encryptedSecret,
			mfaRecoveryCodes: encryptedRecoveryCodes,
		}),
		rawPassword: password,
		rawSecret: secret,
		rawRecoveryCodes: recoveryCodes,
	};
}

export async function createOwner() {
	return await createUser({ role: 'global:owner' });
}

export async function createMember() {
	return await createUser({ role: 'global:member' });
}

export async function createAdmin() {
	return await createUser({ role: 'global:admin' });
}

export async function createUserShell(role: GlobalRole): Promise<User> {
	const shell: Partial<User> = { role };

	if (role !== 'global:owner') {
		shell.email = randomEmail();
	}

	const { user } = await Container.get(UserRepository).createUserWithProject(shell);
	return user;
}

/**
 * Create many users in the DB, defaulting to a `member`.
 */
export async function createManyUsers(
	amount: number,
	attributes: Partial<User> = {},
): Promise<User[]> {
	let { email, password, firstName, lastName, role, ...rest } = attributes;

	return await Container.get(UserRepository).manager.transaction(async (transactionManager) => {
		return await Promise.all(
			[...Array(amount)].map(async () => {
				const { user } = await Container.get(UserRepository).createUserWithProject(
					{
						email: email ?? randomEmail(),
						password: password ? await hash(password, 1) : passwordHash,
						firstName: firstName ?? randomName(),
						lastName: lastName ?? randomName(),
						role: role ?? 'global:member',
						...rest,
					},
					transactionManager,
				);
				return user;
			}),
		);
	});
}

export async function addApiKey(user: User): Promise<User> {
	user.apiKey = randomApiKey();
	return await Container.get(UserRepository).save(user);
}

export const getAllUsers = async () =>
	await Container.get(UserRepository).find({
		relations: ['authIdentities'],
	});

export const getUserById = async (id: string) =>
	await Container.get(UserRepository).findOneOrFail({
		where: { id },
		relations: ['authIdentities'],
	});

export const getLdapIdentities = async () =>
	await Container.get(AuthIdentityRepository).find({
		where: { providerType: 'ldap' },
<<<<<<< HEAD
		relations: { user: true },
	});
=======
		relations: ['user'],
	});

export async function getGlobalOwner() {
	return await Container.get(UserRepository).findOneByOrFail({ role: 'global:owner' });
}
>>>>>>> bead7eb8
<|MERGE_RESOLUTION|>--- conflicted
+++ resolved
@@ -139,14 +139,9 @@
 export const getLdapIdentities = async () =>
 	await Container.get(AuthIdentityRepository).find({
 		where: { providerType: 'ldap' },
-<<<<<<< HEAD
 		relations: { user: true },
-	});
-=======
-		relations: ['user'],
 	});
 
 export async function getGlobalOwner() {
 	return await Container.get(UserRepository).findOneByOrFail({ role: 'global:owner' });
-}
->>>>>>> bead7eb8
+}