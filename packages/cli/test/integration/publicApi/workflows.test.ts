--- conflicted
+++ resolved
@@ -808,7 +808,6 @@
 test('PUT /workflows/:id should fail due to non-existing workflow', async () => {
 	const owner = await testDb.createUser({ globalRole: globalOwnerRole, apiKey: randomApiKey() });
 
-<<<<<<< HEAD
 	const response = await authAgent(owner)
 		.put(`/workflows/1`)
 		.send({
@@ -831,25 +830,6 @@
 				saveDataSuccessExecution: 'all',
 				executionTimeout: 3600,
 				timezone: 'America/New_York',
-=======
-	const authOwnerAgent = utils.createAgent(app, {
-		apiPath: 'public',
-		auth: true,
-		user: owner,
-		version: 1,
-	});
-
-	const response = await authOwnerAgent.put(`/workflows/1`).send({
-		name: 'testing',
-		nodes: [
-			{
-				id: 'uuid-1234',
-				parameters: {},
-				name: 'Start',
-				type: 'n8n-nodes-base.start',
-				typeVersion: 1,
-				position: [240, 300],
->>>>>>> ba534cd7
 			},
 		});
 
@@ -859,7 +839,6 @@
 test('PUT /workflows/:id should fail due to invalid body', async () => {
 	const owner = await testDb.createUser({ globalRole: globalOwnerRole, apiKey: randomApiKey() });
 
-<<<<<<< HEAD
 	const response = await authAgent(owner)
 		.put(`/workflows/1`)
 		.send({
@@ -881,24 +860,6 @@
 				saveDataSuccessExecution: 'all',
 				executionTimeout: 3600,
 				timezone: 'America/New_York',
-=======
-	const authOwnerAgent = utils.createAgent(app, {
-		apiPath: 'public',
-		auth: true,
-		user: owner,
-		version: 1,
-	});
-
-	const response = await authOwnerAgent.put(`/workflows/1`).send({
-		nodes: [
-			{
-				id: 'uuid-1234',
-				parameters: {},
-				name: 'Start',
-				type: 'n8n-nodes-base.start',
-				typeVersion: 1,
-				position: [240, 300],
->>>>>>> ba534cd7
 			},
 		});
 
