import type { FrontendSettings, ITelemetrySettings } from '@n8n/api-types';
import { LicenseState, Logger } from '@n8n/backend-common';
import { GlobalConfig, SecurityConfig } from '@n8n/config';
import { LICENSE_FEATURES } from '@n8n/constants';
import { Container, Service } from '@n8n/di';
import { createWriteStream } from 'fs';
import { mkdir } from 'fs/promises';
import uniq from 'lodash/uniq';
import { BinaryDataConfig, InstanceSettings } from 'n8n-core';
import type { ICredentialType, INodeTypeBaseDescription } from 'n8n-workflow';
import path from 'path';

import config from '@/config';
import { inE2ETests, N8N_VERSION } from '@/constants';
import { CredentialTypes } from '@/credential-types';
import { CredentialsOverwrites } from '@/credentials-overwrites';
import { getLdapLoginLabel } from '@/ldap.ee/helpers.ee';
import { License } from '@/license';
import { LoadNodesAndCredentials } from '@/load-nodes-and-credentials';
import { InsightsService } from '@/modules/insights/insights.service';
import { ModulesConfig } from '@/modules/modules.config';
import { isApiEnabled } from '@/public-api';
import { PushConfig } from '@/push/push.config';
import type { CommunityPackagesService } from '@/services/community-packages.service';
import { getSamlLoginLabel } from '@/sso.ee/saml/saml-helpers';
import { getCurrentAuthenticationMethod } from '@/sso.ee/sso-helpers';
import { UserManagementMailer } from '@/user-management/email';
import {
	getWorkflowHistoryLicensePruneTime,
	getWorkflowHistoryPruneTime,
} from '@/workflows/workflow-history.ee/workflow-history-helper.ee';

import { UrlService } from './url.service';

@Service()
export class FrontendService {
	settings: FrontendSettings;

	private communityPackagesService?: CommunityPackagesService;

	constructor(
		private readonly globalConfig: GlobalConfig,
		private readonly logger: Logger,
		private readonly loadNodesAndCredentials: LoadNodesAndCredentials,
		private readonly credentialTypes: CredentialTypes,
		private readonly credentialsOverwrites: CredentialsOverwrites,
		private readonly license: License,
		private readonly mailer: UserManagementMailer,
		private readonly instanceSettings: InstanceSettings,
		private readonly urlService: UrlService,
		private readonly securityConfig: SecurityConfig,
		private readonly modulesConfig: ModulesConfig,
		private readonly pushConfig: PushConfig,
		private readonly binaryDataConfig: BinaryDataConfig,
		private readonly insightsService: InsightsService,
		private readonly licenseState: LicenseState,
	) {
		loadNodesAndCredentials.addPostProcessor(async () => await this.generateTypes());
		void this.generateTypes();

		this.initSettings();

		if (this.globalConfig.nodes.communityPackages.enabled) {
			void import('@/services/community-packages.service').then(({ CommunityPackagesService }) => {
				this.communityPackagesService = Container.get(CommunityPackagesService);
			});
		}
	}

	private initSettings() {
		const instanceBaseUrl = this.urlService.getInstanceBaseUrl();
		const restEndpoint = this.globalConfig.endpoints.rest;

		const telemetrySettings: ITelemetrySettings = {
			enabled: this.globalConfig.diagnostics.enabled,
		};

		if (telemetrySettings.enabled) {
			const conf = this.globalConfig.diagnostics.frontendConfig;
			const [key, url] = conf.split(';');

			if (!key || !url) {
				this.logger.warn('Diagnostics frontend config is invalid');
				telemetrySettings.enabled = false;
			}

			telemetrySettings.config = { key, url };
		}

		this.settings = {
			inE2ETests,
			isDocker: this.instanceSettings.isDocker,
			databaseType: this.globalConfig.database.type,
			previewMode: process.env.N8N_PREVIEW_MODE === 'true',
			endpointForm: this.globalConfig.endpoints.form,
			endpointFormTest: this.globalConfig.endpoints.formTest,
			endpointFormWaiting: this.globalConfig.endpoints.formWaiting,
			endpointMcp: this.globalConfig.endpoints.mcp,
			endpointMcpTest: this.globalConfig.endpoints.mcpTest,
			endpointWebhook: this.globalConfig.endpoints.webhook,
			endpointWebhookTest: this.globalConfig.endpoints.webhookTest,
			endpointWebhookWaiting: this.globalConfig.endpoints.webhookWaiting,
			saveDataErrorExecution: config.getEnv('executions.saveDataOnError'),
			saveDataSuccessExecution: config.getEnv('executions.saveDataOnSuccess'),
			saveManualExecutions: config.getEnv('executions.saveDataManualExecutions'),
			saveExecutionProgress: config.getEnv('executions.saveExecutionProgress'),
			executionTimeout: config.getEnv('executions.timeout'),
			maxExecutionTimeout: config.getEnv('executions.maxTimeout'),
			workflowCallerPolicyDefaultOption: this.globalConfig.workflows.callerPolicyDefaultOption,
			timezone: this.globalConfig.generic.timezone,
			urlBaseWebhook: this.urlService.getWebhookBaseUrl(),
			urlBaseEditor: instanceBaseUrl,
			binaryDataMode: this.binaryDataConfig.mode,
			nodeJsVersion: process.version.replace(/^v/, ''),
			versionCli: N8N_VERSION,
			concurrency: config.getEnv('executions.concurrency.productionLimit'),
			authCookie: {
				secure: this.globalConfig.auth.cookie.secure,
			},
			releaseChannel: this.globalConfig.generic.releaseChannel,
			oauthCallbackUrls: {
				oauth1: `${instanceBaseUrl}/${restEndpoint}/oauth1-credential/callback`,
				oauth2: `${instanceBaseUrl}/${restEndpoint}/oauth2-credential/callback`,
			},
			versionNotifications: {
				enabled: this.globalConfig.versionNotifications.enabled,
				endpoint: this.globalConfig.versionNotifications.endpoint,
				infoUrl: this.globalConfig.versionNotifications.infoUrl,
			},
			instanceId: this.instanceSettings.instanceId,
			telemetry: telemetrySettings,
			posthog: {
				enabled: this.globalConfig.diagnostics.enabled,
				apiHost: this.globalConfig.diagnostics.posthogConfig.apiHost,
				apiKey: this.globalConfig.diagnostics.posthogConfig.apiKey,
				autocapture: false,
				disableSessionRecording: config.getEnv('deployment.type') !== 'cloud',
				debug: this.globalConfig.logging.level === 'debug',
			},
			personalizationSurveyEnabled:
				config.getEnv('personalization.enabled') && this.globalConfig.diagnostics.enabled,
			defaultLocale: config.getEnv('defaultLocale'),
			userManagement: {
				quota: this.license.getUsersLimit(),
				showSetupOnFirstLoad: !config.getEnv('userManagement.isInstanceOwnerSetUp'),
				smtpSetup: this.mailer.isEmailSetUp,
				authenticationMethod: getCurrentAuthenticationMethod(),
			},
			sso: {
				saml: {
					loginEnabled: false,
					loginLabel: '',
				},
				ldap: {
					loginEnabled: false,
					loginLabel: '',
				},
			},
			publicApi: {
				enabled: isApiEnabled(),
				latestVersion: 1,
				path: this.globalConfig.publicApi.path,
				swaggerUi: {
					enabled: !this.globalConfig.publicApi.swaggerUiDisabled,
				},
			},
			workflowTagsDisabled: this.globalConfig.tags.disabled,
			logLevel: this.globalConfig.logging.level,
			hiringBannerEnabled: config.getEnv('hiringBanner.enabled'),
			aiAssistant: {
				enabled: false,
			},
			templates: {
				enabled: this.globalConfig.templates.enabled,
				host: this.globalConfig.templates.host,
			},
			executionMode: config.getEnv('executions.mode'),
			isMultiMain: this.instanceSettings.isMultiMain,
			pushBackend: this.pushConfig.backend,
			communityNodesEnabled: this.globalConfig.nodes.communityPackages.enabled,
			unverifiedCommunityNodesEnabled: this.globalConfig.nodes.communityPackages.unverifiedEnabled,
			deployment: {
				type: config.getEnv('deployment.type'),
			},
			allowedModules: {
				builtIn: process.env.NODE_FUNCTION_ALLOW_BUILTIN?.split(',') ?? undefined,
				external: process.env.NODE_FUNCTION_ALLOW_EXTERNAL?.split(',') ?? undefined,
			},
			enterprise: {
				sharing: false,
				ldap: false,
				saml: false,
				logStreaming: false,
				advancedExecutionFilters: false,
				variables: false,
				sourceControl: false,
				auditLogs: false,
				externalSecrets: false,
				showNonProdBanner: false,
				debugInEditor: false,
				binaryDataS3: false,
				workflowHistory: false,
				workerView: false,
				advancedPermissions: false,
				apiKeyScopes: false,
				projects: {
					team: {
						limit: 0,
					},
				},
			},
			mfa: {
				enabled: false,
			},
			hideUsagePage: config.getEnv('hideUsagePage'),
			license: {
				consumerId: 'unknown',
				environment: this.globalConfig.license.tenantId === 1 ? 'production' : 'staging',
			},
			variables: {
				limit: 0,
			},
			banners: {
				dismissed: [],
			},
			askAi: {
				enabled: false,
			},
			aiCredits: {
				enabled: false,
				credits: 0,
			},
			workflowHistory: {
				pruneTime: -1,
				licensePruneTime: -1,
			},
			pruning: {
				isEnabled: this.globalConfig.executions.pruneData,
				maxAge: this.globalConfig.executions.pruneDataMaxAge,
				maxCount: this.globalConfig.executions.pruneDataMaxCount,
			},
			security: {
				blockFileAccessToN8nFiles: this.securityConfig.blockFileAccessToN8nFiles,
			},
			easyAIWorkflowOnboarded: false,
			partialExecution: this.globalConfig.partialExecutions,
			folders: {
				enabled: false,
			},
			insights: {
				enabled: this.modulesConfig.modules.includes('insights'),
				summary: true,
				dashboard: false,
				dateRanges: [],
			},
<<<<<<< HEAD
=======
			logsView: {
				enabled: false,
			},
			evaluation: {
				quota: this.licenseState.getMaxWorkflowsWithEvaluations(),
			},
>>>>>>> 3f9a271e
		};
	}

	async generateTypes() {
		this.overwriteCredentialsProperties();

		const { staticCacheDir } = this.instanceSettings;
		// pre-render all the node and credential types as static json files
		await mkdir(path.join(staticCacheDir, 'types'), { recursive: true });
		const { credentials, nodes } = this.loadNodesAndCredentials.types;
		this.writeStaticJSON('nodes', nodes);
		this.writeStaticJSON('credentials', credentials);
	}

	getSettings(): FrontendSettings {
		const restEndpoint = this.globalConfig.endpoints.rest;

		// Update all urls, in case `WEBHOOK_URL` was updated by `--tunnel`
		const instanceBaseUrl = this.urlService.getInstanceBaseUrl();
		this.settings.urlBaseWebhook = this.urlService.getWebhookBaseUrl();
		this.settings.urlBaseEditor = instanceBaseUrl;
		this.settings.oauthCallbackUrls = {
			oauth1: `${instanceBaseUrl}/${restEndpoint}/oauth1-credential/callback`,
			oauth2: `${instanceBaseUrl}/${restEndpoint}/oauth2-credential/callback`,
		};

		// refresh user management status
		Object.assign(this.settings.userManagement, {
			quota: this.license.getUsersLimit(),
			authenticationMethod: getCurrentAuthenticationMethod(),
			showSetupOnFirstLoad: !config.getEnv('userManagement.isInstanceOwnerSetUp'),
		});

		let dismissedBanners: string[] = [];

		try {
			dismissedBanners = config.getEnv('ui.banners.dismissed') ?? [];
		} catch {
			// not yet in DB
		}

		this.settings.banners.dismissed = dismissedBanners;
		try {
			this.settings.easyAIWorkflowOnboarded = config.getEnv('easyAIWorkflowOnboarded') ?? false;
		} catch {
			this.settings.easyAIWorkflowOnboarded = false;
		}

		const isS3Selected = this.binaryDataConfig.mode === 's3';
		const isS3Available = this.binaryDataConfig.availableModes.includes('s3');
		const isS3Licensed = this.license.isBinaryDataS3Licensed();
		const isAiAssistantEnabled = this.license.isAiAssistantEnabled();
		const isAskAiEnabled = this.license.isAskAiEnabled();
		const isAiCreditsEnabled = this.license.isAiCreditsEnabled();

		this.settings.license.planName = this.license.getPlanName();
		this.settings.license.consumerId = this.license.getConsumerId();

		// refresh enterprise status
		Object.assign(this.settings.enterprise, {
			sharing: this.license.isSharingEnabled(),
			logStreaming: this.license.isLogStreamingEnabled(),
			ldap: this.license.isLdapEnabled(),
			saml: this.license.isSamlEnabled(),
			advancedExecutionFilters: this.license.isAdvancedExecutionFiltersEnabled(),
			variables: this.license.isVariablesEnabled(),
			sourceControl: this.license.isSourceControlLicensed(),
			externalSecrets: this.license.isExternalSecretsEnabled(),
			showNonProdBanner: this.license.isLicensed(LICENSE_FEATURES.SHOW_NON_PROD_BANNER),
			debugInEditor: this.license.isDebugInEditorLicensed(),
			binaryDataS3: isS3Available && isS3Selected && isS3Licensed,
			workflowHistory:
				this.license.isWorkflowHistoryLicensed() && this.globalConfig.workflowHistory.enabled,
			workerView: this.license.isWorkerViewLicensed(),
			advancedPermissions: this.license.isAdvancedPermissionsLicensed(),
			apiKeyScopes: this.license.isApiKeyScopesEnabled(),
		});

		if (this.license.isLdapEnabled()) {
			Object.assign(this.settings.sso.ldap, {
				loginLabel: getLdapLoginLabel(),
				loginEnabled: config.getEnv('sso.ldap.loginEnabled'),
			});
		}

		if (this.license.isSamlEnabled()) {
			Object.assign(this.settings.sso.saml, {
				loginLabel: getSamlLoginLabel(),
				loginEnabled: config.getEnv('sso.saml.loginEnabled'),
			});
		}

		if (this.license.isVariablesEnabled()) {
			this.settings.variables.limit = this.license.getVariablesLimit();
		}

		if (this.globalConfig.workflowHistory.enabled && this.license.isWorkflowHistoryLicensed()) {
			Object.assign(this.settings.workflowHistory, {
				pruneTime: getWorkflowHistoryPruneTime(),
				licensePruneTime: getWorkflowHistoryLicensePruneTime(),
			});
		}

		if (this.communityPackagesService) {
			this.settings.missingPackages = this.communityPackagesService.hasMissingPackages;
		}

		if (isAiAssistantEnabled) {
			this.settings.aiAssistant.enabled = isAiAssistantEnabled;
		}

		if (isAskAiEnabled) {
			this.settings.askAi.enabled = isAskAiEnabled;
		}

		if (isAiCreditsEnabled) {
			this.settings.aiCredits.enabled = isAiCreditsEnabled;
			this.settings.aiCredits.credits = this.license.getAiCredits();
		}

		Object.assign(this.settings.insights, {
			enabled: this.modulesConfig.loadedModules.has('insights'),
			summary: this.licenseState.isInsightsSummaryLicensed(),
			dashboard: this.licenseState.isInsightsDashboardLicensed(),
			dateRanges: this.insightsService.getAvailableDateRanges(),
		});

		this.settings.mfa.enabled = config.get('mfa.enabled');

		this.settings.executionMode = config.getEnv('executions.mode');

		this.settings.binaryDataMode = this.binaryDataConfig.mode;

		this.settings.enterprise.projects.team.limit = this.license.getTeamProjectLimit();

		this.settings.folders.enabled = this.license.isFoldersEnabled();

<<<<<<< HEAD
=======
		this.settings.logsView.enabled = config.get('logs_view.enabled');

		// Refresh evaluation settings
		this.settings.evaluation.quota = this.licenseState.getMaxWorkflowsWithEvaluations();

>>>>>>> 3f9a271e
		return this.settings;
	}

	private writeStaticJSON(name: string, data: INodeTypeBaseDescription[] | ICredentialType[]) {
		const { staticCacheDir } = this.instanceSettings;
		const filePath = path.join(staticCacheDir, `types/${name}.json`);
		const stream = createWriteStream(filePath, 'utf-8');
		stream.write('[\n');
		data.forEach((entry, index) => {
			stream.write(JSON.stringify(entry));
			if (index !== data.length - 1) stream.write(',');
			stream.write('\n');
		});
		stream.write(']\n');
		stream.end();
	}

	private overwriteCredentialsProperties() {
		const { credentials } = this.loadNodesAndCredentials.types;
		const credentialsOverwrites = this.credentialsOverwrites.getAll();
		for (const credential of credentials) {
			const overwrittenProperties = [];
			this.credentialTypes
				.getParentTypes(credential.name)
				.reverse()
				.map((name) => credentialsOverwrites[name])
				.forEach((overwrite) => {
					if (overwrite) overwrittenProperties.push(...Object.keys(overwrite));
				});

			if (credential.name in credentialsOverwrites) {
				overwrittenProperties.push(...Object.keys(credentialsOverwrites[credential.name]));
			}

			if (overwrittenProperties.length) {
				credential.__overwrittenProperties = uniq(overwrittenProperties);
			}
		}
	}
}<|MERGE_RESOLUTION|>--- conflicted
+++ resolved
@@ -253,15 +253,9 @@
 				dashboard: false,
 				dateRanges: [],
 			},
-<<<<<<< HEAD
-=======
-			logsView: {
-				enabled: false,
-			},
 			evaluation: {
 				quota: this.licenseState.getMaxWorkflowsWithEvaluations(),
 			},
->>>>>>> 3f9a271e
 		};
 	}
 
@@ -399,14 +393,9 @@
 
 		this.settings.folders.enabled = this.license.isFoldersEnabled();
 
-<<<<<<< HEAD
-=======
-		this.settings.logsView.enabled = config.get('logs_view.enabled');
-
 		// Refresh evaluation settings
 		this.settings.evaluation.quota = this.licenseState.getMaxWorkflowsWithEvaluations();
 
->>>>>>> 3f9a271e
 		return this.settings;
 	}
 
