/* eslint-disable @typescript-eslint/no-var-requires */
/* eslint-disable global-require */
/* eslint-disable import/no-dynamic-require */
/* eslint-disable import/no-cycle */
/* eslint-disable no-underscore-dangle */
/* eslint-disable @typescript-eslint/naming-convention */
/* eslint-disable no-prototype-builtins */
/* eslint-disable no-param-reassign */
/* eslint-disable @typescript-eslint/prefer-optional-chain */
/* eslint-disable @typescript-eslint/no-unsafe-member-access */
/* eslint-disable @typescript-eslint/no-unsafe-call */
/* eslint-disable @typescript-eslint/no-unsafe-assignment */
/* eslint-disable no-await-in-loop */
/* eslint-disable no-continue */
/* eslint-disable no-restricted-syntax */
import { CUSTOM_EXTENSION_ENV, UserSettings } from 'n8n-core';
import {
	CodexData,
	ICredentialType,
	ICredentialTypeData,
	ILogger,
	INodeType,
	INodeTypeData,
	INodeTypeNameVersion,
	IVersionedNodeType,
	LoggerProxy,
	jsonParse,
} from 'n8n-workflow';

import {
	access as fsAccess,
	readdir as fsReaddir,
	readFile as fsReadFile,
	stat as fsStat,
} from 'fs/promises';
import glob from 'fast-glob';
import path from 'path';
import pick from 'lodash.pick';
import { IN8nNodePackageJson } from './Interfaces';
import { getLogger } from './Logger';
import config from '../config';
import { NodeTypes } from '.';
import { InstalledPackages } from './databases/entities/InstalledPackages';
import { InstalledNodes } from './databases/entities/InstalledNodes';
import { executeCommand, loadClassInIsolation } from './CommunityNodes/helpers';
import { RESPONSE_ERROR_MESSAGES } from './constants';
import {
	persistInstalledPackageData,
	removePackageFromDatabase,
} from './CommunityNodes/packageModel';

const CUSTOM_NODES_CATEGORY = 'Custom Nodes';

function toJSON() {
	// eslint-disable-next-line @typescript-eslint/no-unsafe-return
	return {
		...this,
		authenticate: typeof this.authenticate === 'function' ? {} : this.authenticate,
	};
}

class LoadNodesAndCredentialsClass {
	nodeTypes: INodeTypeData = {};

	credentialTypes: ICredentialTypeData = {};

	excludeNodes: string | undefined = undefined;

	includeNodes: string | undefined = undefined;

	nodeModulesPath = '';

	logger: ILogger;

	async init() {
		this.logger = getLogger();
		LoggerProxy.init(this.logger);

		// Make sure the imported modules can resolve dependencies fine.
		const delimiter = process.platform === 'win32' ? ';' : ':';
		process.env.NODE_PATH = module.paths.join(delimiter);
		// @ts-ignore
		module.constructor._initPaths();

		this.nodeModulesPath = await this.getNodeModulesFolderLocation();

		this.excludeNodes = config.getEnv('nodes.exclude');
		this.includeNodes = config.getEnv('nodes.include');

		// Get all the installed packages which contain n8n nodes
		const nodePackages = await this.getN8nNodePackages(this.nodeModulesPath);

		for (const packagePath of nodePackages) {
			await this.loadDataFromPackage(packagePath);
		}

		await this.loadNodesFromDownloadedPackages();

		await this.loadNodesFromCustomFolders();
	}

	async getNodeModulesFolderLocation(): Promise<string> {
		// Get the path to the node-modules folder to be later able
		// to load the credentials and nodes
		const checkPaths = [
			// In case "n8n" package is in same node_modules folder.
			path.join(__dirname, '..', '..', '..', 'n8n-workflow'),
			// In case "n8n" package is the root and the packages are
			// in the "node_modules" folder underneath it.
			path.join(__dirname, '..', '..', 'node_modules', 'n8n-workflow'),
			// In case "n8n" package is installed using npm/yarn workspaces
			// the node_modules folder is in the root of the workspace.
			path.join(__dirname, '..', '..', '..', '..', 'node_modules', 'n8n-workflow'),
		];
		for (const checkPath of checkPaths) {
			try {
				await fsAccess(checkPath);
				// Folder exists, so use it.
				return path.dirname(checkPath);
			} catch (_) {
				// Folder does not exist so get next one
			}
		}
		throw new Error('Could not find "node_modules" folder!');
	}

	async loadNodesFromDownloadedPackages(): Promise<void> {
		const nodePackages = [];
		try {
			// Read downloaded nodes and credentials
			const downloadedNodesFolder = UserSettings.getUserN8nFolderDowloadedNodesPath();
			const downloadedNodesFolderModules = path.join(downloadedNodesFolder, 'node_modules');
			await fsAccess(downloadedNodesFolderModules);
			const downloadedPackages = await this.getN8nNodePackages(downloadedNodesFolderModules);
			nodePackages.push(...downloadedPackages);
			// eslint-disable-next-line no-empty
		} catch (error) {}

		for (const packagePath of nodePackages) {
			try {
				await this.loadDataFromPackage(packagePath);
				// eslint-disable-next-line no-empty
			} catch (error) {}
		}
	}

	async loadNodesFromCustomFolders(): Promise<void> {
		// Read nodes and credentials from custom directories
		const customDirectories = [];

		// Add "custom" folder in user-n8n folder
		customDirectories.push(UserSettings.getUserN8nFolderCustomExtensionPath());

		// Add folders from special environment variable
		if (process.env[CUSTOM_EXTENSION_ENV] !== undefined) {
			// eslint-disable-next-line @typescript-eslint/no-non-null-assertion
			const customExtensionFolders = process.env[CUSTOM_EXTENSION_ENV]!.split(';');
			customDirectories.push(...customExtensionFolders);
		}

		for (const directory of customDirectories) {
			await this.loadDataFromDirectory('CUSTOM', directory);
		}
	}

	/**
	 * Returns all the names of the packages which could
	 * contain n8n nodes
	 *
	 */
	async getN8nNodePackages(baseModulesPath: string): Promise<string[]> {
		const getN8nNodePackagesRecursive = async (relativePath: string): Promise<string[]> => {
			const results: string[] = [];
			const nodeModulesPath = `${baseModulesPath}/${relativePath}`;
			for (const file of await fsReaddir(nodeModulesPath)) {
				const isN8nNodesPackage = file.indexOf('n8n-nodes-') === 0;
				const isNpmScopedPackage = file.indexOf('@') === 0;
				if (!isN8nNodesPackage && !isNpmScopedPackage) {
					continue;
				}
				if (!(await fsStat(nodeModulesPath)).isDirectory()) {
					continue;
				}
				if (isN8nNodesPackage) {
					results.push(`${baseModulesPath}/${relativePath}${file}`);
				}
				if (isNpmScopedPackage) {
					results.push(...(await getN8nNodePackagesRecursive(`${relativePath}${file}/`)));
				}
			}
			return results;
		};
		return getN8nNodePackagesRecursive('');
	}

	/**
	 * Loads credentials from a file
	 *
	 * @param {string} credentialName The name of the credentials
	 * @param {string} filePath The file to read credentials from
	 */
	loadCredentialsFromFile(credentialName: string, filePath: string): void {
		let tempCredential: ICredentialType;
		try {
			tempCredential = loadClassInIsolation(filePath, credentialName);

			// Add serializer method "toJSON" to the class so that authenticate method (if defined)
			// gets mapped to the authenticate attribute before it is sent to the client.
			// The authenticate property is used by the client to decide whether or not to
			// include the credential type in the predefined credentials (HTTP node)
			Object.assign(tempCredential, { toJSON });

			if (tempCredential.icon && tempCredential.icon.startsWith('file:')) {
				// If a file icon gets used add the full path
				tempCredential.icon = `file:${path.join(
					path.dirname(filePath),
					tempCredential.icon.substr(5),
				)}`;
			}
		} catch (e) {
			if (e instanceof TypeError) {
				throw new Error(
					`Class with name "${credentialName}" could not be found. Please check if the class is named correctly!`,
				);
			} else {
				throw e;
			}
		}

		this.credentialTypes[tempCredential.name] = {
			type: tempCredential,
			sourcePath: filePath,
		};
	}

	async loadNpmModule(packageName: string, version?: string): Promise<InstalledPackages> {
		const downloadFolder = UserSettings.getUserN8nFolderDowloadedNodesPath();
		const command = `npm install ${packageName}${version ? `@${version}` : ''}`;

		await executeCommand(command);

		const finalNodeUnpackedPath = path.join(downloadFolder, 'node_modules', packageName);

		const loadedNodes = await this.loadDataFromPackage(finalNodeUnpackedPath);

		if (loadedNodes.length > 0) {
			const packageFile = await this.readPackageJson(finalNodeUnpackedPath);
			// Save info to DB
			try {
				const installedPackage = await persistInstalledPackageData(
					packageFile.name,
					packageFile.version,
					loadedNodes,
					this.nodeTypes,
					packageFile.author?.name,
					packageFile.author?.email,
				);
				this.attachNodesToNodeTypes(installedPackage.installedNodes);
				return installedPackage;
			} catch (error) {
				LoggerProxy.error('Failed to save installed packages and nodes', { error, packageName });
				throw error;
			}
		} else {
			// Remove this package since it contains no loadable nodes
			const removeCommand = `npm remove ${packageName}`;
			try {
				await executeCommand(removeCommand);
			} catch (error) {
				// Do nothing
			}

			throw new Error(RESPONSE_ERROR_MESSAGES.PACKAGE_DOES_NOT_CONTAIN_NODES);
		}
	}

	async removeNpmModule(packageName: string, installedPackage: InstalledPackages): Promise<void> {
		const command = `npm remove ${packageName}`;

		await executeCommand(command);

		void (await removePackageFromDatabase(installedPackage));

		this.unloadNodes(installedPackage.installedNodes);
	}

	async updateNpmModule(
		packageName: string,
		installedPackage: InstalledPackages,
	): Promise<InstalledPackages> {
		const downloadFolder = UserSettings.getUserN8nFolderDowloadedNodesPath();

		const command = `npm i ${packageName}@latest`;

		try {
			await executeCommand(command);
		} catch (error) {
			if (error.message === RESPONSE_ERROR_MESSAGES.PACKAGE_NOT_FOUND) {
				throw new Error(`The npm package "${packageName}" could not be found.`);
			}
			throw error;
		}

		this.unloadNodes(installedPackage.installedNodes);

		const finalNodeUnpackedPath = path.join(downloadFolder, 'node_modules', packageName);

		const loadedNodes = await this.loadDataFromPackage(finalNodeUnpackedPath);

		if (loadedNodes.length > 0) {
			const packageFile = await this.readPackageJson(finalNodeUnpackedPath);

			// Save info to DB
			try {
				await removePackageFromDatabase(installedPackage);

				const newlyInstalledPackage = await persistInstalledPackageData(
					packageFile.name,
					packageFile.version,
					loadedNodes,
					this.nodeTypes,
					packageFile.author?.name,
					packageFile.author?.email,
				);

				this.attachNodesToNodeTypes(newlyInstalledPackage.installedNodes);

				return newlyInstalledPackage;
			} catch (error) {
				LoggerProxy.error('Failed to save installed packages and nodes', { error, packageName });
				throw error;
			}
		} else {
			// Remove this package since it contains no loadable nodes
			const removeCommand = `npm remove ${packageName}`;
			try {
				await executeCommand(removeCommand);
			} catch (error) {
				// Do nothing
			}
			throw new Error(RESPONSE_ERROR_MESSAGES.PACKAGE_DOES_NOT_CONTAIN_NODES);
		}
	}

	/**
	 * Loads a node from a file
	 *
	 * @param {string} packageName The package name to set for the found nodes
	 * @param {string} nodeName Tha name of the node
	 * @param {string} filePath The file to read node from
	 */
	loadNodeFromFile(
		packageName: string,
		nodeName: string,
		filePath: string,
<<<<<<< HEAD
		expireCache = false,
	): Promise<INodeTypeNameVersion | undefined> {
		let tempNode: INodeType | INodeVersionedType;
		let fullNodeName: string;
		let nodeVersion = 1;

		try {
			if (expireCache) {
				delete require.cache[filePath];
			}

			const tempModule = require(filePath);
			tempNode = new tempModule[nodeName]();
=======
	): INodeTypeNameVersion | undefined {
		let tempNode: INodeType | IVersionedNodeType;
		let nodeVersion = 1;

		try {
			tempNode = loadClassInIsolation(filePath, nodeName);
>>>>>>> 3a1fa091
			this.addCodex({ node: tempNode, filePath, isCustom: packageName === 'CUSTOM' });
		} catch (error) {
			// eslint-disable-next-line no-console, @typescript-eslint/restrict-template-expressions
			console.error(`Error loading node "${nodeName}" from: "${filePath}" - ${error.message}`);
			throw error;
		}

		const fullNodeName = `${packageName}.${tempNode.description.name}`;
		tempNode.description.name = fullNodeName;

		if (tempNode.description.icon !== undefined && tempNode.description.icon.startsWith('file:')) {
			// If a file icon gets used add the full path
			tempNode.description.icon = `file:${path.join(
				path.dirname(filePath),
				tempNode.description.icon.substr(5),
			)}`;
		}

		if (tempNode.hasOwnProperty('nodeVersions')) {
			const versionedNodeType = (tempNode as IVersionedNodeType).getNodeType();
			this.addCodex({ node: versionedNodeType, filePath, isCustom: packageName === 'CUSTOM' });
			nodeVersion = (tempNode as IVersionedNodeType).currentVersion;

			if (
				versionedNodeType.description.icon !== undefined &&
				versionedNodeType.description.icon.startsWith('file:')
			) {
				// If a file icon gets used add the full path
				versionedNodeType.description.icon = `file:${path.join(
					path.dirname(filePath),
					versionedNodeType.description.icon.substr(5),
				)}`;
			}

			if (versionedNodeType.hasOwnProperty('executeSingle')) {
				this.logger.warn(
					`"executeSingle" will get deprecated soon. Please update the code of node "${packageName}.${nodeName}" to use "execute" instead!`,
					{ filePath },
				);
			}
		} else {
			// Short renaming to avoid type issues
			const tmpNode = tempNode as INodeType;
			nodeVersion = Array.isArray(tmpNode.description.version)
				? tmpNode.description.version.slice(-1)[0]
				: tmpNode.description.version;
		}

		if (this.includeNodes !== undefined && !this.includeNodes.includes(fullNodeName)) {
			return;
		}

		// Check if the node should be skipped
		if (this.excludeNodes !== undefined && this.excludeNodes.includes(fullNodeName)) {
			return;
		}

		this.nodeTypes[fullNodeName] = {
			type: tempNode,
			sourcePath: filePath,
		};

		// eslint-disable-next-line consistent-return
		return {
			name: fullNodeName,
			version: nodeVersion,
		} as INodeTypeNameVersion;
	}

	/**
	 * Retrieves `categories`, `subcategories`, partial `resources` and
	 * alias (if defined) from the codex data for the node at the given file path.
	 *
	 * @param {string} filePath The file path to a `*.node.js` file
	 */
	getCodex(filePath: string): CodexData {
		// eslint-disable-next-line global-require, import/no-dynamic-require, @typescript-eslint/no-var-requires
		const { categories, subcategories, resources: allResources, alias } = require(`${filePath}on`); // .js to .json

		const resources = pick(allResources, ['primaryDocumentation', 'credentialDocumentation']);

		// eslint-disable-next-line @typescript-eslint/no-unsafe-return
		return {
			...(categories && { categories }),
			...(subcategories && { subcategories }),
			...(resources && { resources }),
			...(alias && { alias }),
		};
	}

	/**
	 * Adds a node codex `categories` and `subcategories` (if defined)
	 * to a node description `codex` property.
	 *
	 * @param obj.node Node to add categories to
	 * @param obj.filePath Path to the built node
	 * @param obj.isCustom Whether the node is custom
	 */
	addCodex({
		node,
		filePath,
		isCustom,
	}: {
		node: INodeType | IVersionedNodeType;
		filePath: string;
		isCustom: boolean;
	}) {
		try {
			const codex = this.getCodex(filePath);

			if (isCustom) {
				codex.categories = codex.categories
					? codex.categories.concat(CUSTOM_NODES_CATEGORY)
					: [CUSTOM_NODES_CATEGORY];
			}

			node.description.codex = codex;
		} catch (_) {
			this.logger.debug(`No codex available for: ${filePath.split('/').pop() ?? ''}`);

			if (isCustom) {
				node.description.codex = {
					categories: [CUSTOM_NODES_CATEGORY],
				};
			}
		}
	}

	/**
	 * Loads nodes and credentials from the given directory
	 *
	 * @param {string} setPackageName The package name to set for the found nodes
	 * @param {string} directory The directory to look in
	 */
	async loadDataFromDirectory(setPackageName: string, directory: string): Promise<void> {
		const files = await glob('**/*.@(node|credentials).js', {
			cwd: directory,
			absolute: true,
		});

		for (const filePath of files) {
			const [fileName, type] = path.parse(filePath).name.split('.');

			if (type === 'node') {
				this.loadNodeFromFile(setPackageName, fileName, filePath);
			} else if (type === 'credentials') {
				this.loadCredentialsFromFile(fileName, filePath);
			}
		}
	}

	async readPackageJson(packagePath: string): Promise<IN8nNodePackageJson> {
		// Get the absolute path of the package
		const packageFileString = await fsReadFile(path.join(packagePath, 'package.json'), 'utf8');
		return jsonParse(packageFileString);
	}

	/**
	 * Loads nodes and credentials from the package with the given name
	 *
	 * @param {string} packagePath The path to read data from
	 */
	async loadDataFromPackage(packagePath: string): Promise<INodeTypeNameVersion[]> {
		// Get the absolute path of the package
		const packageFile = await this.readPackageJson(packagePath);
		if (!packageFile.n8n) {
			return [];
		}

		const packageName = packageFile.name;
		const { nodes, credentials } = packageFile.n8n;
		const returnData: INodeTypeNameVersion[] = [];

		// Read all node types
		if (Array.isArray(nodes)) {
			for (const filePath of nodes) {
				const tempPath = path.join(packagePath, filePath);
				const [fileName] = path.parse(filePath).name.split('.');
				const loadData = this.loadNodeFromFile(packageName, fileName, tempPath);
				if (loadData) {
					returnData.push(loadData);
				}
			}
		}

		// Read all credential types
		if (Array.isArray(credentials)) {
			for (const filePath of credentials) {
				const tempPath = path.join(packagePath, filePath);
				const [fileName] = path.parse(filePath).name.split('.');
				this.loadCredentialsFromFile(fileName, tempPath);
			}
		}

		return returnData;
	}

	unloadNodes(installedNodes: InstalledNodes[]): void {
		const nodeTypes = NodeTypes();
		installedNodes.forEach((installedNode) => {
			nodeTypes.removeNodeType(installedNode.type);
			delete this.nodeTypes[installedNode.type];
		});
	}

	attachNodesToNodeTypes(installedNodes: InstalledNodes[]): void {
		const nodeTypes = NodeTypes();
		installedNodes.forEach((installedNode) => {
			nodeTypes.attachNodeType(
				installedNode.type,
				this.nodeTypes[installedNode.type].type,
				this.nodeTypes[installedNode.type].sourcePath,
			);
		});
	}
}

let packagesInformationInstance: LoadNodesAndCredentialsClass | undefined;

export function LoadNodesAndCredentials(): LoadNodesAndCredentialsClass {
	if (packagesInformationInstance === undefined) {
		packagesInformationInstance = new LoadNodesAndCredentialsClass();
	}

	return packagesInformationInstance;
}<|MERGE_RESOLUTION|>--- conflicted
+++ resolved
@@ -353,28 +353,16 @@
 		packageName: string,
 		nodeName: string,
 		filePath: string,
-<<<<<<< HEAD
 		expireCache = false,
-	): Promise<INodeTypeNameVersion | undefined> {
-		let tempNode: INodeType | INodeVersionedType;
-		let fullNodeName: string;
+	): INodeTypeNameVersion | undefined {
+		let tempNode: INodeType | IVersionedNodeType;
 		let nodeVersion = 1;
 
 		try {
 			if (expireCache) {
 				delete require.cache[filePath];
 			}
-
-			const tempModule = require(filePath);
-			tempNode = new tempModule[nodeName]();
-=======
-	): INodeTypeNameVersion | undefined {
-		let tempNode: INodeType | IVersionedNodeType;
-		let nodeVersion = 1;
-
-		try {
 			tempNode = loadClassInIsolation(filePath, nodeName);
->>>>>>> 3a1fa091
 			this.addCodex({ node: tempNode, filePath, isCustom: packageName === 'CUSTOM' });
 		} catch (error) {
 			// eslint-disable-next-line no-console, @typescript-eslint/restrict-template-expressions
