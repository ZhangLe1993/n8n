--- conflicted
+++ resolved
@@ -103,11 +103,8 @@
     "@rudderstack/rudder-sdk-node": "1.0.6",
     "@types/json-diff": "^0.5.1",
     "@types/jsonwebtoken": "^8.5.2",
-<<<<<<< HEAD
+    "@types/lodash.intersection": "^4.4.7",
     "@types/mustache": "^4.2.1",
-=======
-    "@types/lodash.intersection": "^4.4.7",
->>>>>>> a7b229f9
     "@types/shelljs": "^0.8.11",
     "@types/swagger-ui-express": "^4.1.3",
     "@types/yamljs": "^0.2.31",
@@ -140,10 +137,6 @@
     "jwks-rsa": "~1.12.1",
     "ldapts": "^4.0.0",
     "localtunnel": "^2.0.0",
-<<<<<<< HEAD
-    "lodash": "^4.17.21",
-    "mustache": "^4.2.0",
-=======
     "lodash.get": "^4.4.2",
     "lodash.intersection": "^4.4.0",
     "lodash.merge": "^4.6.2",
@@ -151,7 +144,7 @@
     "lodash.set": "^4.3.2",
     "lodash.split": "^4.4.2",
     "lodash.unset": "^4.5.2",
->>>>>>> a7b229f9
+    "mustache": "^4.2.0",
     "mysql2": "~2.3.0",
     "n8n-core": "~0.129.0",
     "n8n-editor-ui": "~0.155.0",
