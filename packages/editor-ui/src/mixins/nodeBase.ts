import { PropType } from 'vue';
import mixins from 'vue-typed-mixins';
import { IJsPlumbInstance, INodeUi, XYPosition } from '@/Interface';
// import { IJsPlumbInstance, IEndpointOptions, INodeUi, XYPosition } from '@/Interface';
import { deviceSupportHelpers } from '@/mixins/deviceSupportHelpers';
import { NO_OP_NODE_TYPE, STICKY_NODE_TYPE } from '@/constants';

import { INodeTypeDescription } from 'n8n-workflow';
import { mapStores } from 'pinia';
import { useUIStore } from '@/stores/ui';
<<<<<<< HEAD
import { useWorkflowsStore } from "@/stores/workflows";
import { useNodeTypesStore } from "@/stores/nodeTypes";
import { BrowserJsPlumbInstance } from '@jsplumb/browser-ui';
// import { SingleAnchorSpec, EndpointOptions } from '@jsplumb/common';
import { EndpointOptions } from '@jsplumb/core';
import * as NodeViewUtils from '@/utils/nodeViewUtils';
// import { getStyleTokenValue } from "@/utils";
import { useHistoryStore } from "@/stores/history";
import { MoveNodeCommand } from "@/models/history";
import { useCanvasStore } from "@/stores/canvas";
export const nodeBase = mixins(
	deviceSupportHelpers,
).extend({
	mounted () {
		window.__printRefs = () => {
			console.log('Node base: ', this.$refs);
		};
=======
import { useWorkflowsStore } from '@/stores/workflows';
import { useNodeTypesStore } from '@/stores/nodeTypes';
import * as NodeViewUtils from '@/utils/nodeViewUtils';
import { getStyleTokenValue } from '@/utils';
import { useHistoryStore } from '@/stores/history';
import { MoveNodeCommand } from '@/models/history';

export const nodeBase = mixins(deviceSupportHelpers).extend({
	mounted() {
>>>>>>> 69e9bf08
		// Initialize the node
		if (this.data !== null) {
			try {
				this.__addNode(this.data);
			} catch (error) {
				// This breaks when new nodes are loaded into store but workflow tab is not currently active
				// Shouldn't affect anything
			}
		}
	},
	computed: {
<<<<<<< HEAD
		...mapStores(
			useNodeTypesStore,
			useUIStore,
			useCanvasStore,
			useWorkflowsStore,
			useHistoryStore,
		),
		data (): INodeUi | null {
=======
		...mapStores(useNodeTypesStore, useUIStore, useWorkflowsStore, useHistoryStore),
		data(): INodeUi | null {
>>>>>>> 69e9bf08
			return this.workflowsStore.getNodeByName(this.name);
		},
		nodeId(): string {
			return this.data?.id || '';
		},
	},
	props: {
		name: {
			type: String,
		},
		instance: {
			type: Object as PropType<BrowserJsPlumbInstance>,
		},
		isReadOnly: {
			type: Boolean,
		},
		isActive: {
			type: Boolean,
		},
		hideActions: {
			type: Boolean,
		},
		disableSelecting: {
			type: Boolean,
		},
		showCustomTooltip: {
			type: Boolean,
		},
	},
	methods: {
		__addInputEndpoints(node: INodeUi, nodeTypeData: INodeTypeDescription) {
			// Add Inputs
			let index;
			const indexData: {
				[key: string]: number;
			} = {};

			nodeTypeData.inputs.forEach((inputName: string, i: number) => {
				// Increment the index for inputs with current name
				if (indexData.hasOwnProperty(inputName)) {
					indexData[inputName]++;
				} else {
					indexData[inputName] = 0;
				}
				index = indexData[inputName];

				// Get the position of the anchor depending on how many it has
				const anchorPosition =
					NodeViewUtils.ANCHOR_POSITIONS.input[nodeTypeData.inputs.length][index];

<<<<<<< HEAD
				const newEndpointData: EndpointOptions = {
					uuid:NodeViewUtils. getInputEndpointUUID(this.nodeId, index),
					anchor: anchorPosition,
					maxConnections: -1,
					endpoint: 'Rectangle',
					paintStyle: NodeViewUtils.getInputEndpointStyle(nodeTypeData, '--color-foreground-xdark'),
					hoverPaintStyle: NodeViewUtils.getInputEndpointStyle(nodeTypeData, '--color-primary'),
					source: false,
					target: true,//!this.isReadOnly && nodeTypeData.inputs.length > 1, // only enabled for nodes with multiple inputs.. otherwise attachment handled by connectionDrag event in NodeView,
=======
				const newEndpointData: IEndpointOptions = {
					uuid: NodeViewUtils.getInputEndpointUUID(this.nodeId, index),
					anchor: anchorPosition,
					maxConnections: -1,
					endpoint: 'Rectangle',
					endpointStyle: NodeViewUtils.getInputEndpointStyle(
						nodeTypeData,
						'--color-foreground-xdark',
					),
					endpointHoverStyle: NodeViewUtils.getInputEndpointStyle(nodeTypeData, '--color-primary'),
					isSource: false,
					isTarget: !this.isReadOnly && nodeTypeData.inputs.length > 1, // only enabled for nodes with multiple inputs.. otherwise attachment handled by connectionDrag event in NodeView,
>>>>>>> 69e9bf08
					parameters: {
						nodeId: this.nodeId,
						type: inputName,
						index,
					},
					enabled: !this.isReadOnly, // enabled in default case to allow dragging
					cssClass: 'rect-input-endpoint',
					dragAllowedWhenFull: true,
					// dropOptions: {
					// 	tolerance: 'touch',
					// 	hoverClass: 'dropHover',
					// },
				};

				// if (nodeTypeData.inputNames) {
				// 	// Apply input names if they got set
				// 	newEndpointData.connectorOverlays = [
				// 		NodeViewUtils.getInputNameOverlay(nodeTypeData.inputNames[index]),
				// 	];
				// }

<<<<<<< HEAD
				const endpoint = this.instance?.addEndpoint(this.$refs[this.data.name] as Element, newEndpointData);
				// if(!Array.isArray(endpoint)) {
				// 	endpoint.__meta = {
				// 		nodeName: node.name,
				// 		nodeId: this.nodeId,
				// 		index: i,
				// 		totalEndpoints: nodeTypeData.inputs.length,
				// 	};
				// }
=======
				const endpoint = this.instance.addEndpoint(this.nodeId, newEndpointData);
				if (!Array.isArray(endpoint)) {
					endpoint.__meta = {
						nodeName: node.name,
						nodeId: this.nodeId,
						index: i,
						totalEndpoints: nodeTypeData.inputs.length,
					};
				}
>>>>>>> 69e9bf08

				// TODO: Activate again if it makes sense. Currently makes problems when removing
				//       connection on which the input has a name. It does not get hidden because
				//       the endpoint to which it connects when letting it go over the node is
				//       different to the regular one (have different ids). So that seems to make
				//       problems when hiding the input-name.

				// if (index === 0 && inputName === 'main') {
				// 	// Make the first main-input the default one to connect to when connection gets dropped on node
				// 	this.instance.makeTarget(this.nodeId, newEndpointData);
				// }
			});
		},
		__addOutputEndpoints(node: INodeUi, nodeTypeData: INodeTypeDescription) {
			let index;
			const indexData: {
				[key: string]: number;
			} = {};

			nodeTypeData.outputs.forEach((inputName: string, i: number) => {
				// Increment the index for outputs with current name
				if (indexData.hasOwnProperty(inputName)) {
					indexData[inputName]++;
				} else {
					indexData[inputName] = 0;
				}
				index = indexData[inputName];

				// Get the position of the anchor depending on how many it has
				const anchorPosition =
					NodeViewUtils.ANCHOR_POSITIONS.output[nodeTypeData.outputs.length][index];

				const newEndpointData: EndpointOptions = {
					uuid: NodeViewUtils.getOutputEndpointUUID(this.nodeId, index),
					anchor: anchorPosition,
					maxConnections: -1,
					endpoint: 'Dot',
<<<<<<< HEAD
					paintStyle: NodeViewUtils.getOutputEndpointStyle(nodeTypeData, '--color-foreground-xdark'),
					hoverPaintStyle: NodeViewUtils.getOutputEndpointStyle(nodeTypeData, '--color-primary'),
					source: true,
					target: false,
=======
					endpointStyle: NodeViewUtils.getOutputEndpointStyle(
						nodeTypeData,
						'--color-foreground-xdark',
					),
					endpointHoverStyle: NodeViewUtils.getOutputEndpointStyle(nodeTypeData, '--color-primary'),
					isSource: true,
					isTarget: false,
>>>>>>> 69e9bf08
					enabled: !this.isReadOnly,
					parameters: {
						nodeId: this.nodeId,
						type: inputName,
						index,
					},
					cssClass: 'dot-output-endpoint',
					dragAllowedWhenFull: false,
<<<<<<< HEAD
					// dragProxy: ['Rectangle', {width: 1, height: 1, strokeWidth: 0}],
=======
					dragProxy: ['Rectangle', { width: 1, height: 1, strokeWidth: 0 }],
>>>>>>> 69e9bf08
				};

				if (nodeTypeData.outputNames) {
					// Apply output names if they got set
					newEndpointData.overlays = [
						NodeViewUtils.getOutputNameOverlay(nodeTypeData.outputNames[index]),
					];
				}

<<<<<<< HEAD
					if (nodeTypeData.outputNames) {
						// Apply output names if they got set
						newEndpointData.connectorOverlays = [
							NodeViewUtils.getOutputNameOverlay(nodeTypeData.outputNames[index]),
						];
					}

					const endpoint = this.instance.addEndpoint(this.$refs[this.data.name] as Element, {...newEndpointData});
					if(!Array.isArray(endpoint)) {
						endpoint.__meta = {
							nodeName: node.name,
							nodeId: this.nodeId,
							index: i,
							totalEndpoints: nodeTypeData.outputs.length,
						};
					}
					// const plusEndpointData: EndpointOptions = {
					// 	uuid: CanvasHelpers.getOutputEndpointUUID(this.nodeId, index),
					// 	anchor: anchorPosition,
					// 	maxConnections: -1,
					// 	endpoint: 'N8nPlus',
					// 	source: true,
					// 	target: false,
					// 	enabled: !this.isReadOnly,
					// 	paintStyle: {
					// 		fill: getStyleTokenValue('--color-xdark'),
					// 		outlineStroke: 'none',
					// 		// hover: false,
					// 		// showOutputLabel: nodeTypeData.outputs.length === 1,
					// 		// size: nodeTypeData.outputs.length >= 3 ? 'small' : 'medium',
					// 		// hoverMessage: this.$locale.baseText('nodeBase.clickToAddNodeOrDragToConnect'),
					// 	},
					// 	hoverPaintStyle: {
					// 		fill: getStyleTokenValue('--color-primary'),
					// 		outlineStroke: 'none',
					// 		// hover: true, // hack to distinguish hover state
					// 	},
					// 	parameters: {
					// 		nodeId: this.nodeId,
					// 		type: inputName,
					// 		index,
					// 	},
					// 	cssClass: 'plus-draggable-endpoint',
					// 	dragAllowedWhenFull: false,
					// 	// dragProxy: ['Rectangle', {width: 1, height: 1, strokeWidth: 0}],
					// };

				if (!this.isReadOnly) {
					// const plusEndpointData: IEndpointOptions = {
					// 	uuid: NodeViewUtils.getOutputEndpointUUID(this.nodeId, index),
					// 	anchor: anchorPosition,
					// 	maxConnections: -1,
					// 	endpoint: 'N8nPlus',
					// 	isSource: true,
					// 	isTarget: false,
					// 	enabled: !this.isReadOnly,
					// 	endpointStyle: {
					// 		fill: getStyleTokenValue('--color-xdark'),
					// 		outlineStroke: 'none',
					// 		hover: false,
					// 		showOutputLabel: nodeTypeData.outputs.length === 1,
					// 		size: nodeTypeData.outputs.length >= 3 ? 'small' : 'medium',
					// 		hoverMessage: this.$locale.baseText('nodeBase.clickToAddNodeOrDragToConnect'),
					// 	},
					// 	endpointHoverStyle: {
					// 		fill: getStyleTokenValue('--color-primary'),
					// 		outlineStroke: 'none',
					// 		hover: true, // hack to distinguish hover state
					// 	},
					// 	parameters: {
					// 		nodeId: this.nodeId,
					// 		type: inputName,
					// 		index,
					// 	},
					// 	cssClass: 'plus-draggable-endpoint',
					// 	dragAllowedWhenFull: false,
					// 	dragProxy: ['Rectangle', {width: 1, height: 1, strokeWidth: 0}],
					// };

					// const plusEndpoint = this.instance.addEndpoint(this.nodeId, plusEndpointData);
					// if(!Array.isArray(plusEndpoint)) {
					// 	plusEndpoint.__meta = {
					// 		nodeName: node.name,
					// 		nodeId: this.nodeId,
					// 		index: i,
					// 		totalEndpoints: nodeTypeData.outputs.length,
					// 	};
					// }
=======
				const endpoint = this.instance.addEndpoint(this.nodeId, { ...newEndpointData });
				if (!Array.isArray(endpoint)) {
					endpoint.__meta = {
						nodeName: node.name,
						nodeId: this.nodeId,
						index: i,
						totalEndpoints: nodeTypeData.outputs.length,
					};
				}

				if (!this.isReadOnly) {
					const plusEndpointData: IEndpointOptions = {
						uuid: NodeViewUtils.getOutputEndpointUUID(this.nodeId, index),
						anchor: anchorPosition,
						maxConnections: -1,
						endpoint: 'N8nPlus',
						isSource: true,
						isTarget: false,
						enabled: !this.isReadOnly,
						endpointStyle: {
							fill: getStyleTokenValue('--color-xdark'),
							outlineStroke: 'none',
							hover: false,
							showOutputLabel: nodeTypeData.outputs.length === 1,
							size: nodeTypeData.outputs.length >= 3 ? 'small' : 'medium',
							hoverMessage: this.$locale.baseText('nodeBase.clickToAddNodeOrDragToConnect'),
						},
						endpointHoverStyle: {
							fill: getStyleTokenValue('--color-primary'),
							outlineStroke: 'none',
							hover: true, // hack to distinguish hover state
						},
						parameters: {
							nodeId: this.nodeId,
							type: inputName,
							index,
						},
						cssClass: 'plus-draggable-endpoint',
						dragAllowedWhenFull: false,
						dragProxy: ['Rectangle', { width: 1, height: 1, strokeWidth: 0 }],
					};

					const plusEndpoint = this.instance.addEndpoint(this.nodeId, plusEndpointData);
					if (!Array.isArray(plusEndpoint)) {
						plusEndpoint.__meta = {
							nodeName: node.name,
							nodeId: this.nodeId,
							index: i,
							totalEndpoints: nodeTypeData.outputs.length,
						};
					}
>>>>>>> 69e9bf08
				}
			});
			console.log('Added output endpoints');
		},
		__makeInstanceDraggable(node: INodeUi) {
			console.log('Make instance draggable');
			// TODO: This caused problems with displaying old information
			//       https://github.com/jsplumb/katavorio/wiki
			//       https://jsplumb.github.io/jsplumb/home.html
			// Make nodes draggable
			this.instance.draggable(this.nodeId, {
				grid: [NodeViewUtils.GRID_SIZE, NodeViewUtils.GRID_SIZE],
				start: (params: { e: MouseEvent }) => {
					if (this.isReadOnly === true) {
						// Do not allow to move nodes in readOnly mode
						return false;
					}
					// @ts-ignore
					this.dragging = true;

					const isSelected = this.uiStore.isNodeSelected(this.data.name);
					const nodeName = this.data.name;
					if (this.data.type === STICKY_NODE_TYPE && !isSelected) {
						setTimeout(() => {
							this.$emit('nodeSelected', nodeName, false, true);
						}, 0);
					}

					if (params.e && !isSelected) {
						// Only the node which gets dragged directly gets an event, for all others it is
						// undefined. So check if the currently dragged node is selected and if not clear
						// the drag-selection.
						this.instance.clearDragSelection();
						this.uiStore.resetSelectedNodes();
					}

					this.uiStore.addActiveAction('dragActive');
					return true;
				},
				stop: (params: { e: MouseEvent }) => {
					// @ts-ignore
					this.dragging = false;
					if (this.uiStore.isActionActive('dragActive')) {
						const moveNodes = this.uiStore.getSelectedNodes.slice();
						const selectedNodeNames = moveNodes.map((node: INodeUi) => node.name);
						if (!selectedNodeNames.includes(this.data.name)) {
							// If the current node is not in selected add it to the nodes which
							// got moved manually
							moveNodes.push(this.data);
						}

						if (moveNodes.length > 1) {
							this.historyStore.startRecordingUndo();
						}
						// This does for some reason just get called once for the node that got clicked
						// even though "start" and "drag" gets called for all. So lets do for now
						// some dirty DOM query to get the new positions till I have more time to
						// create a proper solution
						let newNodePosition: XYPosition;
						moveNodes.forEach((node: INodeUi) => {
							const element = document.getElementById(node.id);
							if (element === null) {
								return;
							}

							newNodePosition = [
								parseInt(element.style.left!.slice(0, -2), 10),
								parseInt(element.style.top!.slice(0, -2), 10),
							];

							const updateInformation = {
								name: node.name,
								properties: {
									// @ts-ignore, draggable does not have definitions
									position: newNodePosition,
								},
							};
							const oldPosition = node.position;
							if (oldPosition[0] !== newNodePosition[0] || oldPosition[1] !== newNodePosition[1]) {
								this.historyStore.pushCommandToUndo(
									new MoveNodeCommand(node.name, oldPosition, newNodePosition, this),
								);
								this.workflowsStore.updateNodeProperties(updateInformation);
								this.$emit('moved', node);
							}
						});
						if (moveNodes.length > 1) {
							this.historyStore.stopRecordingUndo();
						}
					}
				},
				filter: '.node-description, .node-description .node-name, .node-description .node-subtitle',
			});
		},
<<<<<<< HEAD
		__addNode (node: INodeUi) {
			console.log('Add node');
			const nodeTypeData = (
				this.nodeTypesStore.getNodeType(node.type, node.typeVersion) ??
				this.nodeTypesStore.getNodeType(NO_OP_NODE_TYPE)
			) as INodeTypeDescription;

=======
		__addNode(node: INodeUi) {
			let nodeTypeData = this.nodeTypesStore.getNodeType(node.type, node.typeVersion);
			if (!nodeTypeData) {
				// If node type is not know use by default the base.noOp data to display it
				nodeTypeData = this.nodeTypesStore.getNodeType(NO_OP_NODE_TYPE);
			}
>>>>>>> 69e9bf08

			console.log('before __addInputEndpoints');
			this.__addInputEndpoints(node, nodeTypeData);
			console.log('after __addInputEndpoints');
			this.__addOutputEndpoints(node, nodeTypeData);
			console.log('Before making instance draggable');
			this.__makeInstanceDraggable(node);
		},
		touchEnd(e: MouseEvent) {
			if (this.isTouchDevice) {
				if (this.uiStore.isActionActive('dragActive')) {
					this.uiStore.removeActiveAction('dragActive');
				}
			}
		},
		mouseLeftClick(e: MouseEvent) {
			// @ts-ignore
			const path = e.path || (e.composedPath && e.composedPath());
			for (let index = 0; index < path.length; index++) {
				if (
					path[index].className &&
					typeof path[index].className === 'string' &&
					path[index].className.includes('no-select-on-click')
				) {
					return;
				}
			}

			if (!this.isTouchDevice) {
				if (this.uiStore.isActionActive('dragActive')) {
					this.uiStore.removeActiveAction('dragActive');
				} else {
					if (!this.isCtrlKeyPressed(e)) {
						this.$emit('deselectAllNodes');
					}

					if (this.uiStore.isNodeSelected(this.data.name)) {
						this.$emit('deselectNode', this.name);
					} else {
						this.$emit('nodeSelected', this.name);
					}
				}
			}
		},
	},
});<|MERGE_RESOLUTION|>--- conflicted
+++ resolved
@@ -8,7 +8,6 @@
 import { INodeTypeDescription } from 'n8n-workflow';
 import { mapStores } from 'pinia';
 import { useUIStore } from '@/stores/ui';
-<<<<<<< HEAD
 import { useWorkflowsStore } from "@/stores/workflows";
 import { useNodeTypesStore } from "@/stores/nodeTypes";
 import { BrowserJsPlumbInstance } from '@jsplumb/browser-ui';
@@ -26,17 +25,6 @@
 		window.__printRefs = () => {
 			console.log('Node base: ', this.$refs);
 		};
-=======
-import { useWorkflowsStore } from '@/stores/workflows';
-import { useNodeTypesStore } from '@/stores/nodeTypes';
-import * as NodeViewUtils from '@/utils/nodeViewUtils';
-import { getStyleTokenValue } from '@/utils';
-import { useHistoryStore } from '@/stores/history';
-import { MoveNodeCommand } from '@/models/history';
-
-export const nodeBase = mixins(deviceSupportHelpers).extend({
-	mounted() {
->>>>>>> 69e9bf08
 		// Initialize the node
 		if (this.data !== null) {
 			try {
@@ -48,7 +36,6 @@
 		}
 	},
 	computed: {
-<<<<<<< HEAD
 		...mapStores(
 			useNodeTypesStore,
 			useUIStore,
@@ -57,10 +44,6 @@
 			useHistoryStore,
 		),
 		data (): INodeUi | null {
-=======
-		...mapStores(useNodeTypesStore, useUIStore, useWorkflowsStore, useHistoryStore),
-		data(): INodeUi | null {
->>>>>>> 69e9bf08
 			return this.workflowsStore.getNodeByName(this.name);
 		},
 		nodeId(): string {
@@ -111,7 +94,6 @@
 				const anchorPosition =
 					NodeViewUtils.ANCHOR_POSITIONS.input[nodeTypeData.inputs.length][index];
 
-<<<<<<< HEAD
 				const newEndpointData: EndpointOptions = {
 					uuid:NodeViewUtils. getInputEndpointUUID(this.nodeId, index),
 					anchor: anchorPosition,
@@ -121,20 +103,6 @@
 					hoverPaintStyle: NodeViewUtils.getInputEndpointStyle(nodeTypeData, '--color-primary'),
 					source: false,
 					target: true,//!this.isReadOnly && nodeTypeData.inputs.length > 1, // only enabled for nodes with multiple inputs.. otherwise attachment handled by connectionDrag event in NodeView,
-=======
-				const newEndpointData: IEndpointOptions = {
-					uuid: NodeViewUtils.getInputEndpointUUID(this.nodeId, index),
-					anchor: anchorPosition,
-					maxConnections: -1,
-					endpoint: 'Rectangle',
-					endpointStyle: NodeViewUtils.getInputEndpointStyle(
-						nodeTypeData,
-						'--color-foreground-xdark',
-					),
-					endpointHoverStyle: NodeViewUtils.getInputEndpointStyle(nodeTypeData, '--color-primary'),
-					isSource: false,
-					isTarget: !this.isReadOnly && nodeTypeData.inputs.length > 1, // only enabled for nodes with multiple inputs.. otherwise attachment handled by connectionDrag event in NodeView,
->>>>>>> 69e9bf08
 					parameters: {
 						nodeId: this.nodeId,
 						type: inputName,
@@ -156,7 +124,6 @@
 				// 	];
 				// }
 
-<<<<<<< HEAD
 				const endpoint = this.instance?.addEndpoint(this.$refs[this.data.name] as Element, newEndpointData);
 				// if(!Array.isArray(endpoint)) {
 				// 	endpoint.__meta = {
@@ -166,17 +133,6 @@
 				// 		totalEndpoints: nodeTypeData.inputs.length,
 				// 	};
 				// }
-=======
-				const endpoint = this.instance.addEndpoint(this.nodeId, newEndpointData);
-				if (!Array.isArray(endpoint)) {
-					endpoint.__meta = {
-						nodeName: node.name,
-						nodeId: this.nodeId,
-						index: i,
-						totalEndpoints: nodeTypeData.inputs.length,
-					};
-				}
->>>>>>> 69e9bf08
 
 				// TODO: Activate again if it makes sense. Currently makes problems when removing
 				//       connection on which the input has a name. It does not get hidden because
@@ -214,20 +170,10 @@
 					anchor: anchorPosition,
 					maxConnections: -1,
 					endpoint: 'Dot',
-<<<<<<< HEAD
 					paintStyle: NodeViewUtils.getOutputEndpointStyle(nodeTypeData, '--color-foreground-xdark'),
 					hoverPaintStyle: NodeViewUtils.getOutputEndpointStyle(nodeTypeData, '--color-primary'),
 					source: true,
 					target: false,
-=======
-					endpointStyle: NodeViewUtils.getOutputEndpointStyle(
-						nodeTypeData,
-						'--color-foreground-xdark',
-					),
-					endpointHoverStyle: NodeViewUtils.getOutputEndpointStyle(nodeTypeData, '--color-primary'),
-					isSource: true,
-					isTarget: false,
->>>>>>> 69e9bf08
 					enabled: !this.isReadOnly,
 					parameters: {
 						nodeId: this.nodeId,
@@ -236,11 +182,7 @@
 					},
 					cssClass: 'dot-output-endpoint',
 					dragAllowedWhenFull: false,
-<<<<<<< HEAD
 					// dragProxy: ['Rectangle', {width: 1, height: 1, strokeWidth: 0}],
-=======
-					dragProxy: ['Rectangle', { width: 1, height: 1, strokeWidth: 0 }],
->>>>>>> 69e9bf08
 				};
 
 				if (nodeTypeData.outputNames) {
@@ -250,7 +192,6 @@
 					];
 				}
 
-<<<<<<< HEAD
 					if (nodeTypeData.outputNames) {
 						// Apply output names if they got set
 						newEndpointData.connectorOverlays = [
@@ -339,59 +280,6 @@
 					// 		totalEndpoints: nodeTypeData.outputs.length,
 					// 	};
 					// }
-=======
-				const endpoint = this.instance.addEndpoint(this.nodeId, { ...newEndpointData });
-				if (!Array.isArray(endpoint)) {
-					endpoint.__meta = {
-						nodeName: node.name,
-						nodeId: this.nodeId,
-						index: i,
-						totalEndpoints: nodeTypeData.outputs.length,
-					};
-				}
-
-				if (!this.isReadOnly) {
-					const plusEndpointData: IEndpointOptions = {
-						uuid: NodeViewUtils.getOutputEndpointUUID(this.nodeId, index),
-						anchor: anchorPosition,
-						maxConnections: -1,
-						endpoint: 'N8nPlus',
-						isSource: true,
-						isTarget: false,
-						enabled: !this.isReadOnly,
-						endpointStyle: {
-							fill: getStyleTokenValue('--color-xdark'),
-							outlineStroke: 'none',
-							hover: false,
-							showOutputLabel: nodeTypeData.outputs.length === 1,
-							size: nodeTypeData.outputs.length >= 3 ? 'small' : 'medium',
-							hoverMessage: this.$locale.baseText('nodeBase.clickToAddNodeOrDragToConnect'),
-						},
-						endpointHoverStyle: {
-							fill: getStyleTokenValue('--color-primary'),
-							outlineStroke: 'none',
-							hover: true, // hack to distinguish hover state
-						},
-						parameters: {
-							nodeId: this.nodeId,
-							type: inputName,
-							index,
-						},
-						cssClass: 'plus-draggable-endpoint',
-						dragAllowedWhenFull: false,
-						dragProxy: ['Rectangle', { width: 1, height: 1, strokeWidth: 0 }],
-					};
-
-					const plusEndpoint = this.instance.addEndpoint(this.nodeId, plusEndpointData);
-					if (!Array.isArray(plusEndpoint)) {
-						plusEndpoint.__meta = {
-							nodeName: node.name,
-							nodeId: this.nodeId,
-							index: i,
-							totalEndpoints: nodeTypeData.outputs.length,
-						};
-					}
->>>>>>> 69e9bf08
 				}
 			});
 			console.log('Added output endpoints');
@@ -486,7 +374,6 @@
 				filter: '.node-description, .node-description .node-name, .node-description .node-subtitle',
 			});
 		},
-<<<<<<< HEAD
 		__addNode (node: INodeUi) {
 			console.log('Add node');
 			const nodeTypeData = (
@@ -494,14 +381,6 @@
 				this.nodeTypesStore.getNodeType(NO_OP_NODE_TYPE)
 			) as INodeTypeDescription;
 
-=======
-		__addNode(node: INodeUi) {
-			let nodeTypeData = this.nodeTypesStore.getNodeType(node.type, node.typeVersion);
-			if (!nodeTypeData) {
-				// If node type is not know use by default the base.noOp data to display it
-				nodeTypeData = this.nodeTypesStore.getNodeType(NO_OP_NODE_TYPE);
-			}
->>>>>>> 69e9bf08
 
 			console.log('before __addInputEndpoints');
 			this.__addInputEndpoints(node, nodeTypeData);
