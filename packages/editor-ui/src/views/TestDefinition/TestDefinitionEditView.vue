--- conflicted
+++ resolved
@@ -15,9 +15,8 @@
 import WorkflowSelector from '@/components/TestDefinition/EditDefinition/WorkflowSelector.vue';
 import MetricsInput from '@/components/TestDefinition/EditDefinition/MetricsInput.vue';
 import type { TestMetricRecord } from '@/api/testDefinition.ee';
-import { useMessage } from '@/composables/useMessage';
 import { useExecutionsStore } from '@/stores/executions.store';
-import { IExecutionsListResponse } from '@/Interface';
+import type { IExecutionsListResponse } from '@/Interface';
 
 const props = defineProps<{
 	testId?: string;
@@ -28,12 +27,8 @@
 const locale = useI18n();
 const { debounce } = useDebounce();
 const toast = useToast();
-<<<<<<< HEAD
-const { isLoading, allTags, tagsById, fetchAll, create: createTag } = useAnnotationTagsStore();
 const { fetchExecutions } = useExecutionsStore();
-=======
 const tagsStore = useAnnotationTagsStore();
->>>>>>> 2c4c4573
 
 const isLoading = computed(() => tagsStore.isLoading);
 const allTags = computed(() => tagsStore.allTags);
@@ -53,6 +48,7 @@
 	state,
 	fieldsIssues,
 	isSaving,
+	cancelEditing,
 	loadTestData,
 	createTest,
 	updateTest,
@@ -67,7 +63,7 @@
 	await tagsStore.fetchAll();
 	if (testId.value) {
 		await loadTestData(testId.value);
-		if (state.value.tags.length > 0) {
+		if (state.value.tags.appliedTagIds.length > 0) {
 			await fetchSelectedExecutions();
 		}
 	} else {
@@ -102,7 +98,6 @@
 	return fieldsIssues.value.some((issue) => issue.field === key);
 }
 
-<<<<<<< HEAD
 async function onDeleteMetric(deletedMetric: Partial<TestMetricRecord>) {
 	if (deletedMetric.id) {
 		await deleteMetric(deletedMetric.id, testId.value);
@@ -111,31 +106,11 @@
 
 async function fetchSelectedExecutions() {
 	const executionsForTags = await fetchExecutions({
-		annotationTags: state.value.tags.map((tag) => tag.id),
+		annotationTags: state.value.tags.appliedTagIds,
 	});
 	matchedExecutions.value = executionsForTags.results;
 }
 
-async function onAddTag() {
-	const currentTags = state.value.tags;
-
-	if (currentTags.length === 0) {
-		const { prompt } = useMessage();
-		const tagName = await prompt('Enter tag name');
-		const newTag = await createTag(tagName.value);
-
-		state.value.tags = [newTag];
-		console.log('🚀 ~ onSelectExecutions ~ newWindow:', newTag);
-	}
-
-	const newWindow = window.open(`/workflow/${currentWorkflowId.value}/executions`, '_blank');
-	if (newWindow) {
-		newWindow.onload = () =>
-			(newWindow.onbeforeunload = async () => {
-				await fetchSelectedExecutions();
-			});
-	}
-}
 watch(
 	[() => state.value.name, () => state.value.description, () => state.value.evaluationWorkflow],
 	debounce(onSaveTest, { debounceTime: 400 }),
@@ -147,7 +122,6 @@
 	debounce(async () => await updateMetrics(testId.value), { debounceTime: 400 }),
 	{ deep: true },
 );
-=======
 async function handleCreateTag(tagName: string) {
 	try {
 		const newTag = await tagsStore.create(tagName);
@@ -159,7 +133,6 @@
 }
 
 watch(() => state.value, debounce(onSaveTest, { debounceTime: 400 }), { deep: true });
->>>>>>> 2c4c4573
 </script>
 
 <template>
@@ -197,9 +170,6 @@
 				>
 					<template #icon><font-awesome-icon icon="history" size="lg" /></template>
 					<template #cardContent>
-<<<<<<< HEAD
-						<TagsInput v-model="state.tags" :selected-tags="state.tags" @add-tag="onAddTag" />
-=======
 						<TagsInput
 							v-model="state.tags"
 							:class="{ 'has-issues': hasIssues('tags') }"
@@ -211,7 +181,6 @@
 							:cancel-editing="cancelEditing"
 							:create-tag="handleCreateTag"
 						/>
->>>>>>> 2c4c4573
 					</template>
 				</EvaluationStep>
 				<div :class="$style.evaluationArrows">
