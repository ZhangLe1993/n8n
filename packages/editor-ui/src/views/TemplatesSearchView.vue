<template>
	<TemplatesView>
		<template v-slot:header>
			<div :class="$style.wrapper">
				<div :class="$style.title">
					<n8n-heading tag="h1" size="2xlarge">
						{{ $locale.baseText('templates.heading') }}
					</n8n-heading>
				</div>
				<div :class="$style.button">
					<n8n-button
						size="small"
						:label="$locale.baseText('templates.newButton')"
						@click="openNewWorkflow"
					/>
				</div>
			</div>
		</template>
		<template v-slot:content>
			<div :class="$style.contentWrapper">
				<div :class="$style.filters">
					<TemplateFilters
						:categories="allCategories"
						:loading="loadingCategories"
						:selected="categories"
						@clear="onCategoryUnselected"
						@clearAll="onCategoriesCleared"
						@select="onCategorySelected"
					/>
				</div>
				<div :class="$style.search">
					<n8n-input
						v-model="search"
						:placeholder="$locale.baseText('templates.searchPlaceholder')"
						@input="onSearchInput"
						clearable
					>
						<font-awesome-icon icon="search" slot="prefix" />
					</n8n-input>
					<CollectionsCarousel
						:collections="collections"
						:loading="loadingCollections"
						:navigate-to="navigateTo"
					/>
					<TemplateList
						:infinite-scroll-enabled="true"
						:loading="loadingWorkflows"
						:navigate-to="navigateTo"
						:total-workflows="totalWorkflows"
						:workflows="workflows"
						@loadMore="onLoadMore"
					/>
					<div v-if="endOfSearch" :class="$style.endText">
						<n8n-text size="medium" color="text-base">
							<span v-html="$locale.baseText('templates.endResult')" />
						</n8n-text>
					</div>
					<div v-else-if="nothingFound" :class="$style.endText">
						<n8n-text color="text-base">{{
							$locale.baseText('templates.noSearchResults')
						}}</n8n-text>
					</div>
				</div>
			</div>
		</template>
	</TemplatesView>
</template>

<script lang="ts">
import CollectionsCarousel from '@/components/CollectionsCarousel.vue';
import TemplateFilters from '@/components/TemplateFilters.vue';
import TemplateList from '@/components/TemplateList.vue';
import TemplatesView from './TemplatesView.vue';

import { genericHelpers } from '@/components/mixins/genericHelpers';
import { ITemplatesCollection, ITemplatesWorkflow, ITemplatesQuery } from '@/Interface';
import mixins from 'vue-typed-mixins';

export default mixins(genericHelpers).extend({
	name: 'TemplatesSearchView',
	components: {
		CollectionsCarousel,
		TemplateFilters,
		TemplateList,
		TemplatesView,
	},
	computed: {
		allCategories(): [] {
			return this.$store.getters['templates/allCategories'];
		},
		collections(): ITemplatesCollection[] {
			return this.$store.getters['templates/getSearchedCollections'](this.query) || [];
		},
		endOfSearch(): boolean {
			return !this.loadingWorkflows && !!this.workflows.length && this.workflows.length >= this.totalWorkflows;
		},
		query(): ITemplatesQuery {
			return {
				categories: this.categories,
				search: this.search,
			};
		},
		nothingFound(): boolean {
			return (
				!this.loadingWorkflows &&
				!this.loadingCollections &&
				this.workflows.length === 0 &&
				this.collections.length === 0
			);
		},
		totalWorkflows(): number {
			return this.$store.getters['templates/getSearchedWorkflowsTotal'](this.query);
		},
		workflows(): ITemplatesWorkflow[] {
			return this.$store.getters['templates/getSearchedWorkflows'](this.query) || [];
		},
	},
	data() {
		return {
			categories: [] as number[],
			loading: true,
			loadingCategories: true,
			loadingCollections: true,
			loadingWorkflows: true,
			search: '',
		};
	},
	methods: {
		updateSearch() {
			this.updateQueryParam(this.search, this.categories.join(','));
			this.loadWorkflows();
			this.loadCollections();
		},
		trackSearch() {
			if (!this.search && !this.categories.length) {
				return;
			}
			const templateEvent = {
				search_string: this.search,
				workflow_results_count: this.totalWorkflows,
				collection_results_count: this.collections.length,
				categories_applied: this.categories.map((categoryId) =>
					this.$store.getters['templates/getCategoryById'](categoryId),
				),
				wf_template_repo_session_id: this.$store.getters['templates/currentSessionId'],
			};
			this.$telemetry.track('User searched workflow templates', templateEvent);
		},
		navigateTo(id: string, page: string, e: PointerEvent) {
			if (e.metaKey || e.ctrlKey) {
				const route = this.$router.resolve({ name: page, params: { id } });
				window.open(route.href, '_blank');
				return;
			} else {
				this.$router.push({ name: page, params: { id } });
			}
		},
		openNewWorkflow() {
			this.$router.push({ name: 'NodeViewNew' });
		},
		onSearchInput() {
			this.loadingWorkflows = true;
			this.loadingCollections = true;
			this.callDebounced('updateSearch', 500, true);
		},
		onCategorySelected(selected: number) {
			this.categories = this.categories.concat(selected);
			this.updateSearch();
		},
		onCategoryUnselected(selected: number) {
			this.categories = this.categories.filter((id) => id !== selected);
			this.updateSearch();
		},
		onCategoriesCleared() {
			this.categories = [];
			this.updateSearch();
		},
		updateQueryParam(search: string, category: string) {
			const query = Object.assign({}, this.$route.query);

			if (category.length) {
				query.categories = category;
			} else {
				delete query.categories;
			}

			if (search.length) {
				query.search = search;
			} else {
				delete query.search;
			}

			this.$router.replace({ query });
		},
		async onLoadMore() {
			if (this.workflows.length >= this.totalWorkflows) {
				return;
			}
			try {
				this.loadingWorkflows = true;
				await this.$store.dispatch('templates/getMoreWorkflows', {
					categories: this.categories,
					search: this.search,
				});
			} catch (e) {
				this.$showMessage({
					title: 'Error',
					message: 'Could not load more workflows',
					type: 'error',
				});
			} finally {
				this.loadingWorkflows = false;
			}
		},
		async loadCategories() {
			try {
				await this.$store.dispatch('templates/getCategories');
			} catch (e) {
			}

			this.loadingCategories = false;
		},
		async loadCollections() {
			try {
				this.loadingCollections = true;
				await this.$store.dispatch('templates/getCollections', {
					categories: this.categories,
					search: this.search,
				});
			} catch (e) {
			}

			this.loadingCollections = false;
		},
		async loadWorkflows() {
			try {
				this.loadingWorkflows = true;
				await this.$store.dispatch('templates/getWorkflows', {
					categories: this.categories,
					search: this.search,
				});
				this.trackSearch();
			} catch (e) {
			}

			this.loadingWorkflows = false;
		},
		scrollToTop() {
			setTimeout(() => {
				window.scrollTo({
					top: 0,
					behavior: 'smooth',
				});
			}, 100);
		},
	},
	watch: {
		workflows(newWorkflows) {
			if (newWorkflows.length === 0) {
				this.scrollToTop();
			}
		},
	},
	async mounted() {
		this.loadCategories();
		this.loadCollections();
		this.loadWorkflows();
	},
	async created() {
		if (this.$route.query.search && typeof this.$route.query.search === 'string') {
			this.search = this.$route.query.search;
		}

		if (typeof this.$route.query.categories === 'string' && this.$route.query.categories.length) {
			this.categories = this.$route.query.categories.split(',').map((categoryId) => parseInt(categoryId, 10));
		}
	},
});
</script>

<style lang="scss" module>
.wrapper {
	display: flex;
	justify-content: space-between;
}

.contentWrapper {
	display: flex;
	justify-content: space-between;

	@media (max-width: $--breakpoint-xs) {
		flex-direction: column;
	}
}

.filters {
	width: 200px;
<<<<<<< HEAD
	margin-bottom: var(--spacing-xl);
=======

	@media (max-width: $--breakpoint-md) {
		width: auto;
	}
>>>>>>> 783b228a
}

.search {
	width: 100%;
	padding-left: var(--spacing-2xl);

	> * {
		margin-bottom: var(--spacing-l);
	}

	@media (max-width: $--breakpoint-xs) {
		padding-left: 0;
	}
}

</style><|MERGE_RESOLUTION|>--- conflicted
+++ resolved
@@ -295,14 +295,7 @@
 
 .filters {
 	width: 200px;
-<<<<<<< HEAD
 	margin-bottom: var(--spacing-xl);
-=======
-
-	@media (max-width: $--breakpoint-md) {
-		width: auto;
-	}
->>>>>>> 783b228a
 }
 
 .search {
