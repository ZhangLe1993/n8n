--- conflicted
+++ resolved
@@ -12,11 +12,7 @@
 				<el-col :span="12" class="parameter-value" :class="getIssues(credentialTypeDescription.name).length?'has-issues':''">
 
 					<div :style="credentialInputWrapperStyle(credentialTypeDescription.name)">
-<<<<<<< HEAD
-						<n8n-select v-model="currentCredentialsId" :disabled="isReadOnly" @change="credentialSelected(credentialTypeDescription.name)" placeholder="Select Credential" size="small">
-=======
 						<n8n-select :value="selected[credentialTypeDescription.name]" :disabled="isReadOnly" @change="(value) => credentialSelected(credentialTypeDescription.name, value)" placeholder="Select Credential" size="small">
->>>>>>> 7a6b926e
 							<n8n-option
 								v-for="(item) in credentialOptions[credentialTypeDescription.name]"
 								:key="item.id"
@@ -41,11 +37,7 @@
 
 				</el-col>
 				<el-col :span="2" class="parameter-value credential-action">
-<<<<<<< HEAD
-					<font-awesome-icon v-if="!!currentCredentialsId" icon="pen" @click="updateCredentials(credentialTypeDescription.name)" class="update-credentials clickable" title="Update Credentials" />
-=======
 					<font-awesome-icon v-if="selected[credentialTypeDescription.name] && isCredentialValid(credentialTypeDescription.name)" icon="pen" @click="editCredential(credentialTypeDescription.name)" class="update-credentials clickable" title="Update Credentials" />
->>>>>>> 7a6b926e
 				</el-col>
 
 			</el-row>
@@ -128,53 +120,11 @@
 			}
 			return returnData;
 		},
-<<<<<<< HEAD
-	},
-	data () {
-		return {
-			addType: undefined as string | undefined,
-			credentialNewDialogVisible: false,
-			credentialOptions: {} as { [key: string]: ICredentialsResponse[]; },
-			currentCredentialsId: null as null | string | undefined,
-			editCredentials: null as object | null, // Credentials filter
-			newCredentialText: '- Create New -',
-			nodesInit: undefined as string[] | undefined,
-		};
-	},
-	watch: {
-		node () {
-			this.init();
-		},
-	},
-	methods: {
-		closeCredentialNewDialog () {
-			this.credentialNewDialogVisible = false;
-		},
-		async credentialsCreated (eventData: ICredentialsCreatedEvent) {
-			await this.credentialsUpdated(eventData);
-		},
-		credentialsUpdated (eventData: ICredentialsCreatedEvent) {
-			if (!this.credentialTypesNode.includes(eventData.data.type)) {
-				return;
-			}
-
-			this.init();
-			Vue.set(this, 'currentCredentialsId', eventData.data.id);
-
-			// Makes sure that it does also get set correctly on the node not just the UI
-			this.credentialSelected(eventData.data.type);
-
-			if (eventData.options.closeDialog === true) {
-				this.closeCredentialNewDialog();
-			}
-		},
-=======
 		selected(): {[type: string]: string} {
 			return this.node.credentials || {};
 		},
 	},
 	methods: {
->>>>>>> 7a6b926e
 		credentialInputWrapperStyle (credentialType: string) {
 			let deductWidth = 0;
 			const styles = {
@@ -190,7 +140,6 @@
 
 			return styles;
 		},
-<<<<<<< HEAD
 		credentialSelected (credentialType: string) {
 			const newCredentials: INodeCredentials = {};
 			const newCredentialData: ICredentialsResponse | undefined = this.credentialOptions[credentialType].find((optionData: ICredentialsResponse) => optionData.id === this.currentCredentialsId);
@@ -213,49 +162,9 @@
 
 				this.currentCredentialsId = undefined;
 				return;
-=======
-
-		listenForNewCredentials(credentialType: string) {
-			this.stopListeningForNewCredentials();
-
-			this.newCredentialUnsubscribe = this.$store.subscribe((mutation, state) => {
-				if (mutation.type === 'credentials/upsertCredential' || mutation.type === 'credentials/enableOAuthCredential'){
-					this.credentialSelected(credentialType, mutation.payload.name);
-				}
-				if (mutation.type === 'credentials/deleteCredential') {
-					this.credentialSelected(credentialType, mutation.payload.name);
-					this.stopListeningForNewCredentials();
-				}
-			});
-		},
-
-		stopListeningForNewCredentials() {
-			if (this.newCredentialUnsubscribe) {
-				this.newCredentialUnsubscribe();
->>>>>>> 7a6b926e
-			}
-		},
-
-<<<<<<< HEAD
-			const node = this.node as INodeUi;
-			const nodeCredentials = node.credentials![credentialType];
-
-			// if credentials has been string or neither id matched nor name matched uniquely
-			if (nodeCredentials.id === null || !this.credentialOptions[credentialType].find((optionData: ICredentialsResponse) => optionData.id === nodeCredentials.id)) {
-				// update all nodes in the workflow with the same old/invalid credentials
-				this.$store.commit('replaceInvalidWorkflowCredentials', {
-					credentials: newCredentials[credentialType],
-					invalid: nodeCredentials,
-					type: credentialType,
-				});
-				this.updateNodesCredentialsIssues();
-				this.$showMessage({
-					title: 'Node credentials updated',
-					message: `Nodes that used credentials "${nodeCredentials.name}" have been updated to use "${newCredentialData.name}"`,
-					type: 'success',
-				});
-			}
-=======
+			}
+		},
+
 		credentialSelected (credentialType: string, credentialName: string) {
 			let selected = undefined;
 			if (credentialName === NEW_CREDENTIALS_TEXT) {
@@ -272,16 +181,11 @@
 				...(node.credentials || {}),
 				[credentialType]: selected,
 			};
->>>>>>> 7a6b926e
 
 			const updateInformation: INodeUpdatePropertiesInformation = {
 				name: this.node.name,
 				properties: {
-<<<<<<< HEAD
-					credentials: newCredentials,
-=======
 					credentials,
->>>>>>> 7a6b926e
 				},
 			};
 
@@ -309,30 +213,10 @@
 
 			return node.issues.credentials[credentialTypeName];
 		},
-<<<<<<< HEAD
-		updateCredentials (credentialType: string): void {
-			const id = this.currentCredentialsId;
-			const credentialData = this.credentialOptions[credentialType].find((optionData: ICredentialsResponse) => optionData.id === id);
-			if (credentialData === undefined) {
-				this.$showMessage({
-					title: 'Credentials not found',
-					message: `The selected credentials of type "${credentialType}" could not be found!`,
-					type: 'error',
-				});
-				return;
-			}
-
-			const editCredentials = {
-				id,
-				name: credentialData.name,
-				type: credentialType,
-			};
-=======
 
 		isCredentialValid(credentialType: string): boolean {
 			const name = this.node.credentials[credentialType];
 			const options = this.credentialOptions[credentialType];
->>>>>>> 7a6b926e
 
 			return options.find((option: ICredentialType) => option.name === name);
 		},
@@ -343,24 +227,7 @@
 			const selected = options.find((option: ICredentialType) => option.name === name);
 			this.$store.dispatch('ui/openExisitngCredential', { id: selected.id });
 
-<<<<<<< HEAD
-			let options = [];
-
-			// Get the available credentials for each type
-			for (const credentialType of this.credentialTypesNode) {
-				options = this.$store.getters.credentialsByType(credentialType);
-				options.push(newOption as ICredentialsResponse);
-				Vue.set(this.credentialOptions, credentialType, options);
-			}
-
-			// Set the current node credentials
-			if (node.credentials) {
-				const nodeCredentialType = this.credentialTypesNode.find(type => node.credentials![type]) as string;
-				Vue.set(this, 'currentCredentialsId', node.credentials[nodeCredentialType].id);
-			}
-=======
 			this.listenForNewCredentials(credentialType);
->>>>>>> 7a6b926e
 		},
 	},
 	beforeDestroy () {
