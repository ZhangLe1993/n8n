<<<<<<< HEAD
<template functional>
	<n8n-link v-if="props.version" :to="props.version.documentationUrl" :newWindow="true">
		<!-- eslint-disable-next-line vue/no-mutating-props -->
		<div :set="version = props.version" :class="$style.card">
			<div :class="$style.header">
				<div>
					<div :class="$style.name">
						Version {{version.name}}
					</div>
					<WarningTooltip v-if="version.hasSecurityIssue">
						<template>
							This version has a security issue.<br/>It is listed here for completeness.
						</template>
					</WarningTooltip>
					<Badge
						v-if="version.hasSecurityFix"
						text="Security update"
						type="danger"
					/>
					<Badge
						v-if="version.hasBreakingChange"
						text="Breaking changes"
						type="warning"
					/>
				</div>
				<div :class="$style['release-date']">
					Released&nbsp;<TimeAgo :date="version.createdAt" />
				</div>
=======
<template>
	<!-- eslint-disable-next-line vue/no-mutating-props -->
	<a v-if="version" :set="version = version" :href="version.documentationUrl" target="_blank" :class="$style.card">
		<div :class="$style.header">
			<div>
				<div :class="$style.name">
					{{ `${$locale.baseText('versionCard.version')} ${version.name}` }}
				</div>
				<WarningTooltip v-if="version.hasSecurityIssue">
					<template>
						{{ $locale.baseText('versionCard.thisVersionHasASecurityIssue') }}
					</template>
				</WarningTooltip>
				<Badge
					v-if="version.hasSecurityFix"
					:text="$locale.baseText('versionCard.securityUpdate')"
					type="danger"
				/>
				<Badge
					v-if="version.hasBreakingChange"
					:text="$locale.baseText('versionCard.breakingChanges')"
					type="warning"
				/>
			</div>
			<div :class="$style['release-date']">
				{{ $locale.baseText('versionCard.released') }}&nbsp;<TimeAgo :date="version.createdAt" />
>>>>>>> de971de2
			</div>
			<div :class="$style.divider" v-if="version.description || (version.nodes && version.nodes.length)"></div>
			<div>
				<div v-if="version.description" v-html="version.description" :class="$style.description"></div>
				<div v-if="version.nodes && version.nodes.length > 0" :class="$style.nodes">
					<NodeIcon
						v-for="node in version.nodes"
						:key="node.name"
						:nodeType="node"
						:title="$options.nodeName(node)"
					/>
				</div>
			</div>
		</div>
	</n8n-link>
</template>

<script lang="ts">
import Vue from 'vue';
import NodeIcon from './NodeIcon.vue';
import TimeAgo from './TimeAgo.vue';
import Badge from './Badge.vue';
import WarningTooltip from './WarningTooltip.vue';
import { IVersionNode } from '@/Interface';

Vue.component('NodeIcon', NodeIcon);
Vue.component('TimeAgo', TimeAgo);
Vue.component('Badge', Badge);
Vue.component('WarningTooltip', WarningTooltip);

export default Vue.extend({
	components: { NodeIcon, TimeAgo, Badge, WarningTooltip },
	name: 'VersionCard',
	props: ['version'],
	// @ts-ignore
	nodeName (node: IVersionNode): string {
		return node !== null ? node.displayName : this.$locale.baseText('versionCard.unknown');
	},
});
</script>

<style module lang="scss">
	.card {
		background-color: $--version-card-background-color;
		border: $--version-card-border;
		border-radius: 8px;
		display: block;
		padding: 16px;

		&:hover {
			box-shadow: 0px 2px 10px $--version-card-box-shadow-color;
		}
	}

	.header {
		display: flex;
		flex-wrap: wrap;

		> * {
			display: flex;
			margin-bottom: 5px;
		}

		> div:first-child {
			flex-grow: 1;

			> * {
				margin-right: 5px;
			}
		}
	}

	.name {
		font-weight: 600;
		font-size: 16px;
		line-height: 18px;
		color: $--version-card-name-text-color;
	}

	.divider {
		border-bottom: $--version-card-border;
		width: 100%;
		margin: 10px 0 15px 0;
	}

	.description {
		font-size: 14px;
		font-weight: 400;
		line-height: 19px;
		color: $--version-card-description-text-color;
	}

	.release-date {
		font-size: 12px;
		line-height: 18px;
		font-weight: 400;
		color: $--version-card-release-date-text-color;
	}

	.nodes {
		display: grid;
		grid-template-columns: repeat(10, 1fr);
		grid-row-gap: 12px;
		margin-block-start: 24px;
	}
</style><|MERGE_RESOLUTION|>--- conflicted
+++ resolved
@@ -1,4 +1,3 @@
-<<<<<<< HEAD
 <template functional>
 	<n8n-link v-if="props.version" :to="props.version.documentationUrl" :newWindow="true">
 		<!-- eslint-disable-next-line vue/no-mutating-props -->
@@ -6,55 +5,27 @@
 			<div :class="$style.header">
 				<div>
 					<div :class="$style.name">
-						Version {{version.name}}
+						{{ `${$locale.baseText('versionCard.version')} ${version.name}` }}
 					</div>
 					<WarningTooltip v-if="version.hasSecurityIssue">
 						<template>
-							This version has a security issue.<br/>It is listed here for completeness.
+							{{ $locale.baseText('versionCard.thisVersionHasASecurityIssue') }}
 						</template>
 					</WarningTooltip>
 					<Badge
 						v-if="version.hasSecurityFix"
-						text="Security update"
+						:text="$locale.baseText('versionCard.securityUpdate')"
 						type="danger"
 					/>
 					<Badge
 						v-if="version.hasBreakingChange"
-						text="Breaking changes"
+						:text="$locale.baseText('versionCard.breakingChanges')"
 						type="warning"
 					/>
 				</div>
 				<div :class="$style['release-date']">
-					Released&nbsp;<TimeAgo :date="version.createdAt" />
+					{{ $locale.baseText('versionCard.released') }}&nbsp;<TimeAgo :date="version.createdAt" />
 				</div>
-=======
-<template>
-	<!-- eslint-disable-next-line vue/no-mutating-props -->
-	<a v-if="version" :set="version = version" :href="version.documentationUrl" target="_blank" :class="$style.card">
-		<div :class="$style.header">
-			<div>
-				<div :class="$style.name">
-					{{ `${$locale.baseText('versionCard.version')} ${version.name}` }}
-				</div>
-				<WarningTooltip v-if="version.hasSecurityIssue">
-					<template>
-						{{ $locale.baseText('versionCard.thisVersionHasASecurityIssue') }}
-					</template>
-				</WarningTooltip>
-				<Badge
-					v-if="version.hasSecurityFix"
-					:text="$locale.baseText('versionCard.securityUpdate')"
-					type="danger"
-				/>
-				<Badge
-					v-if="version.hasBreakingChange"
-					:text="$locale.baseText('versionCard.breakingChanges')"
-					type="warning"
-				/>
-			</div>
-			<div :class="$style['release-date']">
-				{{ $locale.baseText('versionCard.released') }}&nbsp;<TimeAgo :date="version.createdAt" />
->>>>>>> de971de2
 			</div>
 			<div :class="$style.divider" v-if="version.description || (version.nodes && version.nodes.length)"></div>
 			<div>
