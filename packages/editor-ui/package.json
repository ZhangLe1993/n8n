--- conflicted
+++ resolved
@@ -109,12 +109,7 @@
     "sass-loader": "^10.1.1",
     "string-template-parser": "^1.2.6",
     "vite": "4.0.4",
-<<<<<<< HEAD
-    "vitest": "^0.28.4",
-=======
-    "vite-plugin-monaco-editor": "^1.0.10",
     "vitest": "^0.28.5",
->>>>>>> 3718612b
     "vue-tsc": "^1.0.24"
   }
 }