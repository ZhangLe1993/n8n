import type { FrontendSettings } from '@n8n/api-types';

export const defaultSettings: FrontendSettings = {
	inE2ETests: false,
	databaseType: 'sqlite',
	isDocker: false,
	pruning: {
		isEnabled: false,
		maxAge: 0,
		maxCount: 0,
	},
	allowedModules: {},
	communityNodesEnabled: false,
	unverifiedCommunityNodesEnabled: true,
	defaultLocale: '',
	endpointForm: '',
	endpointFormTest: '',
	endpointFormWaiting: '',
	endpointMcp: '',
	endpointMcpTest: '',
	endpointWebhook: '',
	endpointWebhookTest: '',
	endpointWebhookWaiting: '',
	enterprise: {
		sharing: false,
		ldap: false,
		saml: false,
		logStreaming: false,
		debugInEditor: false,
		advancedExecutionFilters: false,
		variables: false,
		sourceControl: false,
		auditLogs: false,
		showNonProdBanner: false,
		workflowHistory: false,
		binaryDataS3: false,
		externalSecrets: false,
		workerView: false,
		advancedPermissions: false,
		apiKeyScopes: false,
		projects: {
			team: {
				limit: 1,
			},
		},
	},
	executionMode: 'regular',
	isMultiMain: false,
	executionTimeout: 0,
	hideUsagePage: false,
	hiringBannerEnabled: false,
	instanceId: '',
	license: { environment: 'development', consumerId: 'unknown' },
	logLevel: 'info',
	maxExecutionTimeout: 0,
	oauthCallbackUrls: { oauth1: '', oauth2: '' },
	personalizationSurveyEnabled: false,
	releaseChannel: 'stable',
	posthog: {
		apiHost: '',
		apiKey: '',
		autocapture: false,
		debug: false,
		disableSessionRecording: false,
		enabled: false,
	},
	publicApi: {
		enabled: false,
		latestVersion: 0,
		path: '',
		swaggerUi: { enabled: false },
	},
	pushBackend: 'websocket',
	saveDataErrorExecution: 'all',
	saveDataSuccessExecution: 'all',
	saveManualExecutions: false,
	saveExecutionProgress: false,
	sso: {
		ldap: { loginEnabled: false, loginLabel: '' },
		saml: { loginEnabled: false, loginLabel: '' },
	},
	telemetry: {
		enabled: false,
	},
	templates: { enabled: false, host: '' },
	timezone: '',
	urlBaseEditor: '',
	urlBaseWebhook: '',
	authCookie: {
		secure: false,
	},
	userManagement: {
		showSetupOnFirstLoad: false,
		smtpSetup: true,
		authenticationMethod: 'email',
		quota: 10,
	},
	versionCli: '',
	nodeJsVersion: '',
	concurrency: -1,
	versionNotifications: {
		enabled: true,
		endpoint: '',
		infoUrl: '',
	},
	workflowCallerPolicyDefaultOption: 'any',
	workflowTagsDisabled: false,
	variables: {
		limit: -1,
	},
	deployment: {
		type: 'default',
	},
	banners: {
		dismissed: [],
	},
	binaryDataMode: 'default',
	previewMode: false,
	mfa: {
		enabled: false,
	},
	askAi: {
		enabled: false,
	},
	workflowHistory: {
		pruneTime: 0,
		licensePruneTime: 0,
	},
	security: {
		blockFileAccessToN8nFiles: false,
	},
	aiAssistant: {
		enabled: false,
	},
	aiCredits: {
		enabled: false,
		credits: 0,
	},
	easyAIWorkflowOnboarded: false,
	partialExecution: {
		version: 1,
	},
	folders: {
		enabled: false,
	},
	insights: {
		enabled: false,
		summary: true,
		dashboard: false,
		dateRanges: [
			{ key: 'day', licensed: true, granularity: 'hour' },
			{ key: 'week', licensed: true, granularity: 'day' },
			{ key: '2weeks', licensed: true, granularity: 'day' },
			{ key: 'month', licensed: false, granularity: 'day' },
			{ key: 'quarter', licensed: false, granularity: 'week' },
			{ key: '6months', licensed: false, granularity: 'week' },
			{ key: 'year', licensed: false, granularity: 'week' },
		],
	},
<<<<<<< HEAD
=======
	logsView: {
		enabled: false,
	},
	evaluation: {
		quota: 0,
	},
>>>>>>> 3f9a271e
};<|MERGE_RESOLUTION|>--- conflicted
+++ resolved
@@ -157,13 +157,7 @@
 			{ key: 'year', licensed: false, granularity: 'week' },
 		],
 	},
-<<<<<<< HEAD
-=======
-	logsView: {
-		enabled: false,
-	},
 	evaluation: {
 		quota: 0,
 	},
->>>>>>> 3f9a271e
 };