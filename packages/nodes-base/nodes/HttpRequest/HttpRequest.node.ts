--- conflicted
+++ resolved
@@ -353,7 +353,6 @@
 					},
 				],
 				default: 'none',
-<<<<<<< HEAD
 				description: 'The way to authenticate.',
 				displayOptions: {
 					show: {
@@ -362,9 +361,6 @@
 						],
 					},
 				},
-=======
-				description: 'The way to authenticate',
->>>>>>> b3dc6d9d
 			},
 
 			// ----------------------------------
