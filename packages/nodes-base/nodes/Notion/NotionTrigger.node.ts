import { IPollFunctions } from 'n8n-core';

import {
	IDataObject,
	ILoadOptionsFunctions,
	INodeExecutionData,
	INodePropertyOptions,
	INodeType,
	INodeTypeDescription,
} from 'n8n-workflow';

import { notionApiRequest, simplifyObjects } from './GenericFunctions';

import moment from 'moment';

export class NotionTrigger implements INodeType {
	description: INodeTypeDescription = {
		// eslint-disable-next-line n8n-nodes-base/node-class-description-display-name-unsuffixed-trigger-node
		displayName: 'Notion Trigger (Beta)',
		name: 'notionTrigger',
		icon: 'file:notion.svg',
		group: ['trigger'],
		version: 1,
		description: 'Starts the workflow when Notion events occur',
		subtitle: '={{$parameter["event"]}}',
		defaults: {
			name: 'Notion Trigger',
		},
		credentials: [
			{
				name: 'notionApi',
				required: true,
			},
		],
		polling: true,
		inputs: [],
		outputs: ['main'],
		properties: [
			{
				displayName: 'Notion only has timestamps that are precise to the minute, please keep that in mind, when setting polling interval',
				name: 'pollNotice',
				type: 'notice',
				default: '',
			},
			{
				displayName: 'Event',
				name: 'event',
				type: 'options',
				options: [
					{
						name: 'Page Added to Database',
						value: 'pageAddedToDatabase',
					},
					{
						name: 'Page Updated in Database',
						value: 'pagedUpdatedInDatabase',
					},
				],
				required: true,
				default: 'pageAddedToDatabase',
			},
			{
				displayName:
					"In Notion, make sure you share your database with your integration. Otherwise it won't be accessible, or listed here.",
				name: 'notionNotice',
				type: 'notice',
				default: '',
			},
			{
				displayName: 'Database Name or ID',
				name: 'databaseId',
				type: 'options',
				typeOptions: {
					loadOptionsMethod: 'getDatabases',
				},
				displayOptions: {
					show: {
						event: ['pageAddedToDatabase', 'pagedUpdatedInDatabase'],
					},
				},
				default: '',
				required: true,
				description:
					'The ID of this database. Choose from the list, or specify an ID using an <a href="https://docs.n8n.io/code-examples/expressions/">expression</a>.',
			},
			{
				displayName: 'Simplify',
				name: 'simple',
				type: 'boolean',
				displayOptions: {
					show: {
						event: ['pageAddedToDatabase', 'pagedUpdatedInDatabase'],
					},
				},
				default: true,
				description:
					'Whether to return a simplified version of the response instead of the raw data',
			},
		],
	};

	methods = {
		loadOptions: {
			async getDatabases(this: ILoadOptionsFunctions): Promise<INodePropertyOptions[]> {
				const returnData: INodePropertyOptions[] = [];
				const { results: databases } = await notionApiRequest.call(this, 'POST', `/search`, {
					page_size: 100,
					filter: { property: 'object', value: 'database' },
				});
				for (const database of databases) {
					returnData.push({
						name: database.title[0]?.plain_text || database.id,
						value: database.id,
					});
				}
				returnData.sort((a, b) => {
					if (a.name.toLocaleLowerCase() < b.name.toLocaleLowerCase()) {
						return -1;
					}
					if (a.name.toLocaleLowerCase() > b.name.toLocaleLowerCase()) {
						return 1;
					}
					return 0;
				});
				return returnData;
			},
		},
	};

	async poll(this: IPollFunctions): Promise<INodeExecutionData[][] | null> {
		const webhookData = this.getWorkflowStaticData('node');
		const databaseId = this.getNodeParameter('databaseId') as string;
		const event = this.getNodeParameter('event') as string;
		const simple = this.getNodeParameter('simple') as boolean;

		const lastTimeChecked = webhookData.lastTimeChecked
			? moment(webhookData.lastTimeChecked as string)
			: moment().set({ second:0, millisecond:0 });  // Notion timestamp accuracy is only down to the minute

<<<<<<< HEAD
		// because Notion timestamp accuracy is only down to the minute some duplicates can be fetch
		const possibleDuplicates = webhookData.possibleDuplicates as string[] ?? [];
=======
		const startDate = (webhookData.lastTimeChecked as string) || now;

		const endDate = now;

		webhookData.lastTimeChecked = endDate;
>>>>>>> 51e8f5ff

		const sortProperty = event === 'pageAddedToDatabase' ? 'created_time' : 'last_edited_time';

		const option: IDataObject = {
			headers: {
				'Notion-Version': '2022-02-22',
			},
		};

		const body: IDataObject = {
			page_size: 1,
			sorts: [
				{
					timestamp: sortProperty,
					direction: 'descending',
				},
			],
			filter: {
				timestamp: sortProperty,
				[sortProperty]: {
					on_or_after: lastTimeChecked.utc().format(),
				},
			},
		};

		let records: IDataObject[] = [];

		let hasMore = true;

		//get last record
<<<<<<< HEAD
		let { results: data } = await notionApiRequest.call(this, 'POST', `/databases/${databaseId}/query`, body, {}, '', option);
=======
		let { results: data } = await notionApiRequest.call(
			this,
			'POST',
			`/databases/${databaseId}/query`,
			body,
		);
>>>>>>> 51e8f5ff

		if (this.getMode() === 'manual') {
			if (simple === true) {
				data = simplifyObjects(data, false, 1);
			}
			if (Array.isArray(data) && data.length) {
				return [this.helpers.returnJsonArray(data)];
			}
		}

		// if something changed after the last check
		if (Array.isArray(data) && data.length && Object.keys(data[0]).length !== 0) {
			do {
				body.page_size = 10;
<<<<<<< HEAD
				const { results, has_more, next_cursor } = await notionApiRequest.call(this, 'POST', `/databases/${databaseId}/query`, body, {}, '', option);
=======
				const { results, has_more, next_cursor } = await notionApiRequest.call(
					this,
					'POST',
					`/databases/${databaseId}/query`,
					body,
				);
>>>>>>> 51e8f5ff
				records.push.apply(records, results);
				hasMore = has_more;
				if (next_cursor !== null) {
					body['start_cursor'] = next_cursor;
				}
<<<<<<< HEAD
			// Only stop when we reach records strictly before last recorded time to be sure we catch records from the same minute
			} while (!moment(records[records.length - 1][sortProperty] as string).isBefore(lastTimeChecked) && hasMore === true);

			// Filter out already processed left over records:
			// with a time strictly before the last record processed
			// or from the same minute not present in the list of processed records
			records = records.filter((record: IDataObject) => !possibleDuplicates.includes(record.id as string));

			// Save the time of the most recent record processed
			if (records[0]) {
				webhookData.lastTimeChecked = moment(records[0][sortProperty] as string) ;
				const latestTimestamp = moment(records[0][sortProperty] as string);

				// Save record ids with the same timestamp as the latest processed records
				webhookData.possibleDuplicates = records
					.filter((record: IDataObject) => moment(record[sortProperty] as string).isSame(latestTimestamp))
					.map((record: IDataObject) => record.id);
=======
			} while (
				!moment(records[records.length - 1][sortProperty] as string).isSameOrBefore(startDate) &&
				hasMore === true
			);

			if (this.getMode() !== 'manual') {
				records = records.filter((record: IDataObject) =>
					moment(record[sortProperty] as string).isBetween(startDate, endDate),
				);
>>>>>>> 51e8f5ff
			}
			if (simple === true) {
				records = simplifyObjects(records, false, 1);
			}

			if (Array.isArray(records) && records.length) {
				return [this.helpers.returnJsonArray(records)];
			}
		}

		return null;
	}
}<|MERGE_RESOLUTION|>--- conflicted
+++ resolved
@@ -137,18 +137,10 @@
 			? moment(webhookData.lastTimeChecked as string)
 			: moment().set({ second:0, millisecond:0 });  // Notion timestamp accuracy is only down to the minute
 
-<<<<<<< HEAD
 		// because Notion timestamp accuracy is only down to the minute some duplicates can be fetch
 		const possibleDuplicates = webhookData.possibleDuplicates as string[] ?? [];
-=======
-		const startDate = (webhookData.lastTimeChecked as string) || now;
-
-		const endDate = now;
-
-		webhookData.lastTimeChecked = endDate;
->>>>>>> 51e8f5ff
-
-		const sortProperty = event === 'pageAddedToDatabase' ? 'created_time' : 'last_edited_time';
+
+		const sortProperty = (event === 'pageAddedToDatabase') ? 'created_time' : 'last_edited_time';
 
 		const option: IDataObject = {
 			headers: {
@@ -177,16 +169,7 @@
 		let hasMore = true;
 
 		//get last record
-<<<<<<< HEAD
 		let { results: data } = await notionApiRequest.call(this, 'POST', `/databases/${databaseId}/query`, body, {}, '', option);
-=======
-		let { results: data } = await notionApiRequest.call(
-			this,
-			'POST',
-			`/databases/${databaseId}/query`,
-			body,
-		);
->>>>>>> 51e8f5ff
 
 		if (this.getMode() === 'manual') {
 			if (simple === true) {
@@ -201,22 +184,12 @@
 		if (Array.isArray(data) && data.length && Object.keys(data[0]).length !== 0) {
 			do {
 				body.page_size = 10;
-<<<<<<< HEAD
 				const { results, has_more, next_cursor } = await notionApiRequest.call(this, 'POST', `/databases/${databaseId}/query`, body, {}, '', option);
-=======
-				const { results, has_more, next_cursor } = await notionApiRequest.call(
-					this,
-					'POST',
-					`/databases/${databaseId}/query`,
-					body,
-				);
->>>>>>> 51e8f5ff
 				records.push.apply(records, results);
 				hasMore = has_more;
 				if (next_cursor !== null) {
 					body['start_cursor'] = next_cursor;
 				}
-<<<<<<< HEAD
 			// Only stop when we reach records strictly before last recorded time to be sure we catch records from the same minute
 			} while (!moment(records[records.length - 1][sortProperty] as string).isBefore(lastTimeChecked) && hasMore === true);
 
@@ -234,17 +207,6 @@
 				webhookData.possibleDuplicates = records
 					.filter((record: IDataObject) => moment(record[sortProperty] as string).isSame(latestTimestamp))
 					.map((record: IDataObject) => record.id);
-=======
-			} while (
-				!moment(records[records.length - 1][sortProperty] as string).isSameOrBefore(startDate) &&
-				hasMore === true
-			);
-
-			if (this.getMode() !== 'manual') {
-				records = records.filter((record: IDataObject) =>
-					moment(record[sortProperty] as string).isBetween(startDate, endDate),
-				);
->>>>>>> 51e8f5ff
 			}
 			if (simple === true) {
 				records = simplifyObjects(records, false, 1);
