<<<<<<< HEAD
import type { InstanceType } from '@n8n/constants';
=======
import { Logger } from '@n8n/backend-common';
>>>>>>> 55b8bc5b
import { Service } from '@n8n/di';
import type { NodeOptions } from '@sentry/node';
import { close } from '@sentry/node';
import type { ErrorEvent, EventHint } from '@sentry/types';
import { AxiosError } from 'axios';
import type { ReportingOptions } from 'n8n-workflow';
import { ApplicationError, ExecutionCancelledError, BaseError } from 'n8n-workflow';
import { createHash } from 'node:crypto';

<<<<<<< HEAD
import { Logger } from '@/logging/logger';
=======
import type { InstanceType } from '@/instance-settings';
>>>>>>> 55b8bc5b

type ErrorReporterInitOptions = {
	serverType: InstanceType | 'task_runner';
	dsn: string;
	release: string;
	environment: string;
	serverName: string;
	releaseDate?: Date;
	/**
	 * Function to allow filtering out errors before they are sent to Sentry.
	 * Return true if the error should be filtered out.
	 */
	beforeSendFilter?: (event: ErrorEvent, hint: EventHint) => boolean;
};

const ONE_DAY_IN_MS = 24 * 60 * 60 * 1000;
const SIX_WEEKS_IN_MS = 6 * 7 * ONE_DAY_IN_MS;
const RELEASE_EXPIRATION_WARNING =
	'Error tracking disabled because this release is older than 6 weeks.';

@Service()
export class ErrorReporter {
	private expirationTimer?: NodeJS.Timeout;

	/** Hashes of error stack traces, to deduplicate error reports. */
	private seenErrors = new Set<string>();

	private report: (error: Error | string, options?: ReportingOptions) => void;

	private beforeSendFilter?: (event: ErrorEvent, hint: EventHint) => boolean;

	constructor(private readonly logger: Logger) {
		// eslint-disable-next-line @typescript-eslint/unbound-method
		this.report = this.defaultReport;
	}

	private defaultReport(error: Error | string, options?: ReportingOptions) {
		if (error instanceof Error) {
			let e = error;

			const { executionId } = options ?? {};
			const context = executionId ? ` (execution ${executionId})` : '';

			do {
				let stack = '';
				let meta = undefined;
				if (e instanceof ApplicationError || e instanceof BaseError) {
					if (e.level === 'error' && e.stack) {
						stack = `\n${e.stack}\n`;
					}
					meta = e.extra;
				}
				const msg = [e.message + context, stack].join('');
				this.logger.error(msg, meta);
				e = e.cause as Error;
			} while (e);
		}
	}

	async shutdown(timeoutInMs = 1000) {
		clearTimeout(this.expirationTimer);
		await close(timeoutInMs);
	}

	async init({
		beforeSendFilter,
		dsn,
		serverType,
		release,
		environment,
		serverName,
		releaseDate,
	}: ErrorReporterInitOptions) {
		process.on('uncaughtException', (error) => {
			this.error(error);
		});

		if (releaseDate) {
			const releaseExpiresAtMs = releaseDate.getTime() + SIX_WEEKS_IN_MS;
			const releaseExpiresInMs = () => releaseExpiresAtMs - Date.now();
			if (releaseExpiresInMs() <= 0) {
				this.logger.warn(RELEASE_EXPIRATION_WARNING);
				return;
			}
			const checkForExpiration = () => {
				// Once this release expires, reject all events
				if (releaseExpiresInMs() <= 0) {
					this.logger.warn(RELEASE_EXPIRATION_WARNING);
					// eslint-disable-next-line @typescript-eslint/unbound-method
					this.report = this.defaultReport;
				} else {
					setTimeout(checkForExpiration, ONE_DAY_IN_MS);
				}
			};
			checkForExpiration();
		}

		if (!dsn) return;

		// Collect longer stacktraces
		Error.stackTraceLimit = 50;

		const { init, captureException, setTag } = await import('@sentry/node');
		const { requestDataIntegration, rewriteFramesIntegration } = await import('@sentry/node');

		const enabledIntegrations = [
			'InboundFilters',
			'FunctionToString',
			'LinkedErrors',
			'OnUnhandledRejection',
			'ContextLines',
		];

		init({
			dsn,
			release,
			environment,
			enableTracing: false,
			serverName,
			beforeBreadcrumb: () => null,
			beforeSend: this.beforeSend.bind(this) as NodeOptions['beforeSend'],
			integrations: (integrations) => [
				...integrations.filter(({ name }) => enabledIntegrations.includes(name)),
				rewriteFramesIntegration({ root: '/' }),
				requestDataIntegration({
					include: {
						cookies: false,
						data: false,
						headers: false,
						query_string: false,
						url: true,
						user: false,
					},
				}),
			],
		});

		setTag('server_type', serverType);

		this.report = (error, options) => captureException(error, options);
		this.beforeSendFilter = beforeSendFilter;
	}

	async beforeSend(event: ErrorEvent, hint: EventHint) {
		let { originalException } = hint;

		if (!originalException) return null;

		if (originalException instanceof Promise) {
			originalException = await originalException.catch((error) => error as Error);
		}

		if (
			this.beforeSendFilter?.(event, {
				...hint,
				originalException,
			})
		) {
			return null;
		}

		if (originalException instanceof AxiosError) return null;

		if (originalException instanceof BaseError) {
			if (!originalException.shouldReport) return null;

			this.extractEventDetailsFromN8nError(event, originalException);
		}

		if (this.isIgnoredSqliteError(originalException)) return null;
		if (originalException instanceof ApplicationError || originalException instanceof BaseError) {
			if (this.isIgnoredN8nError(originalException)) return null;

			this.extractEventDetailsFromN8nError(event, originalException);
		}

		if (
			originalException instanceof Error &&
			'cause' in originalException &&
			originalException.cause instanceof Error &&
			'level' in originalException.cause &&
			(originalException.cause.level === 'warning' || originalException.cause.level === 'info')
		) {
			// handle underlying errors propagating from dependencies like ai-assistant-sdk
			return null;
		}

		if (originalException instanceof Error && originalException.stack) {
			const eventHash = createHash('sha1').update(originalException.stack).digest('base64');
			if (this.seenErrors.has(eventHash)) return null;
			this.seenErrors.add(eventHash);
		}

		return event;
	}

	error(e: unknown, options?: ReportingOptions) {
		if (e instanceof ExecutionCancelledError) return;
		const toReport = this.wrap(e);
		if (toReport) this.report(toReport, options);
	}

	warn(warning: Error | string, options?: ReportingOptions) {
		this.error(warning, { ...options, level: 'warning' });
	}

	info(msg: string, options?: ReportingOptions) {
		this.report(msg, { ...options, level: 'info' });
	}

	private wrap(e: unknown) {
		if (e instanceof Error) return e;
		if (typeof e === 'string') return new ApplicationError(e);
		return;
	}

	/** @returns true if the error should be filtered out */
	private isIgnoredSqliteError(error: unknown) {
		return (
			error instanceof Error &&
			error.name === 'QueryFailedError' &&
			['SQLITE_FULL', 'SQLITE_IOERR'].some((errMsg) => error.message.includes(errMsg))
		);
	}

	private isIgnoredN8nError(error: ApplicationError | BaseError) {
		return error.level === 'warning' || error.level === 'info';
	}

	private extractEventDetailsFromN8nError(
		event: ErrorEvent,
		originalException: ApplicationError | BaseError,
	) {
		const { level, extra, tags } = originalException;
		event.level = level;
		if (extra) event.extra = { ...event.extra, ...extra };
		if (tags) event.tags = { ...event.tags, ...tags };
	}
}<|MERGE_RESOLUTION|>--- conflicted
+++ resolved
@@ -1,8 +1,5 @@
-<<<<<<< HEAD
+import { Logger } from '@n8n/backend-common';
 import type { InstanceType } from '@n8n/constants';
-=======
-import { Logger } from '@n8n/backend-common';
->>>>>>> 55b8bc5b
 import { Service } from '@n8n/di';
 import type { NodeOptions } from '@sentry/node';
 import { close } from '@sentry/node';
@@ -11,12 +8,6 @@
 import type { ReportingOptions } from 'n8n-workflow';
 import { ApplicationError, ExecutionCancelledError, BaseError } from 'n8n-workflow';
 import { createHash } from 'node:crypto';
-
-<<<<<<< HEAD
-import { Logger } from '@/logging/logger';
-=======
-import type { InstanceType } from '@/instance-settings';
->>>>>>> 55b8bc5b
 
 type ErrorReporterInitOptions = {
 	serverType: InstanceType | 'task_runner';
