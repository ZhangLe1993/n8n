import type { Functionality, IDataObject, JsonObject, Severity } from '../../Interfaces';
import { ApplicationError } from '../application.error';

interface ExecutionBaseErrorOptions {
	cause?: Error;
	errorResponse?: JsonObject;
}

export abstract class ExecutionBaseError extends ApplicationError {
	description: string | null | undefined;

	cause?: Error;

	errorResponse?: JsonObject;

	timestamp: number;

	context: IDataObject = {};

	lineNumber: number | undefined;

	severity: Severity = 'error';

	functionality: Functionality = 'regular';

<<<<<<< HEAD
	constructor(message: string, { cause }: ExecutionBaseErrorOptions) {
=======
	constructor(message: string, { cause, errorResponse }: ExecutionBaseErrorOptions = {}) {
>>>>>>> a8049a0d
		const options = cause instanceof Error ? { cause } : {};
		super(message, options);

		this.name = this.constructor.name;
		this.timestamp = Date.now();

		if (cause instanceof ExecutionBaseError) {
			this.context = cause.context;
		} else if (cause && !(cause instanceof Error)) {
			this.cause = cause;
		}

		if (errorResponse) this.errorResponse = errorResponse;
	}

	// eslint-disable-next-line @typescript-eslint/no-explicit-any
	toJSON?(): any {
		return {
			message: this.message,
			lineNumber: this.lineNumber,
			timestamp: this.timestamp,
			name: this.name,
			description: this.description,
			context: this.context,
			cause: this.cause,
		};
	}
}<|MERGE_RESOLUTION|>--- conflicted
+++ resolved
@@ -23,11 +23,7 @@
 
 	functionality: Functionality = 'regular';
 
-<<<<<<< HEAD
-	constructor(message: string, { cause }: ExecutionBaseErrorOptions) {
-=======
 	constructor(message: string, { cause, errorResponse }: ExecutionBaseErrorOptions = {}) {
->>>>>>> a8049a0d
 		const options = cause instanceof Error ? { cause } : {};
 		super(message, options);
 
